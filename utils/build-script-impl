--- conflicted
+++ resolved
@@ -62,11 +62,7 @@
     swift-analyze-code-coverage "not-merged"     "Code coverage analysis mode for Swift (false, not-merged, merged). Defaults to false if the argument is not present, and not-merged if the argument is present without a modifier."
     swift-tools-enable-lto      ""               "enable LTO compilation of Swift tools. *NOTE* This does not include the swift standard library and runtime. Must be set to one of 'thin' or 'full'"
     llvm-enable-lto             ""               "Must be set to one of 'thin' or 'full'"
-<<<<<<< HEAD
-    llvm-enable-modules         "0"              "enable building llvm using modules"
-=======
     llvm-enable-modules         "1"              "enable building llvm using modules"
->>>>>>> 6584406a
     swift-tools-num-parallel-lto-link-jobs ""    "The number of parallel link jobs to use when compiling swift tools"
     llvm-num-parallel-lto-link-jobs ""           "The number of parallel link jobs to use when compiling llvm"
     swift-stdlib-build-type     "Debug"          "the CMake build variant for Swift"
@@ -652,11 +648,7 @@
                 -DCOMPILER_RT_ENABLE_WATCHOS:BOOL=FALSE
                 -DCOMPILER_RT_ENABLE_TVOS:BOOL=FALSE
                 -DSANITIZER_MIN_OSX_VERSION="${cmake_osx_deployment_target}"
-<<<<<<< HEAD
-                -DLLVM_ENABLE_MODULES:BOOL="$(true_false ${LLVM_ENABLE_MODULES})"
-=======
                 -DLLVM_ENABLE_MODULES:BOOL="$(is_llvm_module_build_enabled)"
->>>>>>> 6584406a
             )
             if [[ $(is_llvm_lto_enabled) == "TRUE" ]]; then
                 if [[ $(cmake_needs_to_specify_standard_computed_defaults) == "TRUE" ]]; then
