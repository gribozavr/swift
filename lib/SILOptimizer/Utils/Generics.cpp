//===--- Generics.cpp ---- Utilities for transforming generics ------------===//
//
// This source file is part of the Swift.org open source project
//
// Copyright (c) 2014 - 2016 Apple Inc. and the Swift project authors
// Licensed under Apache License v2.0 with Runtime Library Exception
//
// See http://swift.org/LICENSE.txt for license information
// See http://swift.org/CONTRIBUTORS.txt for the list of Swift project authors
//
//===----------------------------------------------------------------------===//

#define DEBUG_TYPE "generic-specializer"

#include "swift/Strings.h"
#include "swift/SILOptimizer/Utils/Generics.h"
#include "swift/SILOptimizer/Utils/GenericCloner.h"
#include "swift/SIL/DebugUtils.h"

using namespace swift;

// =============================================================================
// ReabstractionInfo
// =============================================================================

// Initialize SpecializedType iff the specialization is allowed.
ReabstractionInfo::ReabstractionInfo(SILFunction *OrigF,
                                     ArrayRef<Substitution> ParamSubs) {
  if (!OrigF->shouldOptimize()) {
    DEBUG(llvm::dbgs() << "    Cannot specialize function " << OrigF->getName()
                       << " marked to be excluded from optimizations.\n");
    return;
  }

  TypeSubstitutionMap InterfaceSubs;
  if (OrigF->getLoweredFunctionType()->getGenericSignature())
    InterfaceSubs = OrigF->getLoweredFunctionType()->getGenericSignature()
      ->getSubstitutionMap(ParamSubs);

  // We do not support partial specialization.
  if (hasUnboundGenericTypes(InterfaceSubs)) {
    DEBUG(llvm::dbgs() <<
          "    Cannot specialize with unbound interface substitutions.\n");
    return;
  }
  if (hasDynamicSelfTypes(InterfaceSubs)) {
    DEBUG(llvm::dbgs() << "    Cannot specialize with dynamic self.\n");
    return;
  }
  SILModule &M = OrigF->getModule();
  Module *SM = M.getSwiftModule();

  SubstitutedType = SILType::substFuncType(M, SM, InterfaceSubs,
                                           OrigF->getLoweredFunctionType(),
                                           /*dropGenerics = */ true);

  NumResults = SubstitutedType->getNumIndirectResults();
  Conversions.resize(NumResults + SubstitutedType->getParameters().size());
  if (SubstitutedType->getNumDirectResults() == 0) {
    // The original function has no direct result yet. Try to convert the first
    // indirect result to a direct result.
    // TODO: We could also convert multiple indirect results by returning a
    // tuple type and created tuple_extract instructions at the call site.
    unsigned IdxForResult = 0;
    for (SILResultInfo RI : SubstitutedType->getIndirectResults()) {
      assert(RI.isIndirect());
      if (RI.getSILType().isLoadable(M) && !RI.getType()->isVoid()) {
        Conversions.set(IdxForResult);
        break;
      }
      ++IdxForResult;
    }
  }
  // Try to convert indirect incoming parameters to direct parameters.
  unsigned IdxForParam = NumResults;
  for (SILParameterInfo PI : SubstitutedType->getParameters()) {
    if (PI.getSILType().isLoadable(M) &&
        PI.getConvention() == ParameterConvention::Indirect_In) {
      Conversions.set(IdxForParam);
    }
    ++IdxForParam;
  }
  SpecializedType = createSpecializedType(SubstitutedType, M);
}

// Convert the substituted function type into a specialized function type based
// on the ReabstractionInfo.
CanSILFunctionType ReabstractionInfo::
createSpecializedType(CanSILFunctionType SubstFTy, SILModule &M) const {
  llvm::SmallVector<SILResultInfo, 8> SpecializedResults;
  llvm::SmallVector<SILParameterInfo, 8> SpecializedParams;

  unsigned ResultIdx = 0;
  for (SILResultInfo RI : SubstFTy->getAllResults()) {
    if (RI.isDirect()) {
      SpecializedResults.push_back(RI);
    } else {
      if (isResultConverted(ResultIdx++)) {
        // Convert the indirect result to a direct result.
        SILType SILResTy = SILType::getPrimitiveObjectType(RI.getType());
        // Indirect results are passed as owned, so we also need to pass the
        // direct result as owned (except it's a trivial type).
        auto C = (SILResTy.isTrivial(M) ? ResultConvention::Unowned :
                  ResultConvention::Owned);
        SpecializedResults.push_back(SILResultInfo(RI.getType(), C));
      } else {
        // No conversion: re-use the original result info.
        SpecializedResults.push_back(RI);
      }
    }
  }
  unsigned ParamIdx = 0;
  for (SILParameterInfo PI : SubstFTy->getParameters()) {
    if (isParamConverted(ParamIdx++)) {
      // Convert the indirect parameter to a direct parameter.
      SILType SILParamTy = SILType::getPrimitiveObjectType(PI.getType());
      // Indirect parameters are passed as owned, so we also need to pass the
      // direct parameter as owned (except it's a trivial type).
      auto C = (SILParamTy.isTrivial(M) ? ParameterConvention::Direct_Unowned :
                ParameterConvention::Direct_Owned);
      SpecializedParams.push_back(SILParameterInfo(PI.getType(), C));
    } else {
      // No conversion: re-use the original parameter info.
      SpecializedParams.push_back(PI);
    }
  }
  return
    SILFunctionType::get(SubstFTy->getGenericSignature(),
                         SubstFTy->getExtInfo(),
                         SubstFTy->getCalleeConvention(), SpecializedParams,
                         SpecializedResults, SubstFTy->getOptionalErrorResult(),
                         M.getASTContext());
}

// =============================================================================
// GenericFuncSpecializer
// =============================================================================

GenericFuncSpecializer::GenericFuncSpecializer(SILFunction *GenericFunc,
                                               ArrayRef<Substitution> ParamSubs,
                                               const ReabstractionInfo &ReInfo)
    : M(GenericFunc->getModule()),
      GenericFunc(GenericFunc),
      ParamSubs(ParamSubs),
      ReInfo(ReInfo) {

  assert(GenericFunc->isDefinition() && "Expected definition to specialize!");

  if (GenericFunc->getContextGenericParams())
    ContextSubs = GenericFunc->getContextGenericParams()
      ->getSubstitutionMap(ParamSubs);

  Mangle::Mangler Mangler;
  GenericSpecializationMangler GenericMangler(Mangler, GenericFunc,
                                                ParamSubs);
  GenericMangler.mangle();
  ClonedName = Mangler.finalize();

  DEBUG(llvm::dbgs() << "    Specialized function " << ClonedName << '\n');
}

// Return an existing specialization if one exists.
SILFunction *GenericFuncSpecializer::lookupSpecialization() {
  if (SILFunction *SpecializedF = M.lookUpFunction(ClonedName)) {
    assert(ReInfo.getSpecializedType()
           == SpecializedF->getLoweredFunctionType() &&
           "Previously specialized function does not match expected type.");
    return SpecializedF;
  }
  return nullptr;
}

// Forward decl for prespecialization support.
static bool linkSpecialization(SILModule &M, SILFunction *F);

// Create a new specialized function if possible, and cache it.
SILFunction *GenericFuncSpecializer::tryCreateSpecialization() {
  // Do not create any new specializations at Onone.
  if (M.getOptions().Optimization <= SILOptions::SILOptMode::None)
    return nullptr;

  DEBUG(
    if (M.getOptions().Optimization <= SILOptions::SILOptMode::Debug) {
      llvm::dbgs() << "Creating a specialization: " << ClonedName << "\n"; });

  // Create a new function.
  SILFunction * SpecializedF =
    GenericCloner::cloneFunction(GenericFunc, ReInfo, ContextSubs, ParamSubs,
                                 ClonedName);

  // Check if this specialization should be linked for prespecialization.
  linkSpecialization(M, SpecializedF);
  return SpecializedF;
}

// =============================================================================
// Apply substitution
// =============================================================================

/// Fix the case where a void function returns the result of an apply, which is
/// also a call of a void-returning function.
/// We always want a void function returning a tuple _instruction_.
static void fixUsedVoidType(SILValue VoidVal, SILLocation Loc,
                            SILBuilder &Builder) {
  assert(VoidVal->getType().isVoid());
  if (VoidVal->use_empty())
    return;
  auto *NewVoidVal = Builder.createTuple(Loc, VoidVal->getType(), { });
  VoidVal->replaceAllUsesWith(NewVoidVal);
}

// Create a new apply based on an old one, but with a different
// function being applied.
static ApplySite replaceWithSpecializedCallee(ApplySite AI,
                                              SILValue Callee,
                                              SILBuilder &Builder,
                                              const ReabstractionInfo &ReInfo) {
  SILLocation Loc = AI.getLoc();
  SmallVector<SILValue, 4> Arguments;
  SILValue StoreResultTo;
  unsigned Idx = ReInfo.getIndexOfFirstArg(AI);
  for (auto &Op : AI.getArgumentOperands()) {
    if (ReInfo.isArgConverted(Idx)) {
      if (ReInfo.isResultIndex(Idx)) {
        // The result is converted from indirect to direct. We need to insert
        // a store later.
        assert(!StoreResultTo);
        StoreResultTo = Op.get();
      } else {
        // An argument is converted from indirect to direct. Instead of the
        // address we pass the loaded value.
        SILValue Val = Builder.createLoad(Loc, Op.get());
        Arguments.push_back(Val);
      }
    } else {
      Arguments.push_back(Op.get());
    }
    ++Idx;
  }

  if (auto *TAI = dyn_cast<TryApplyInst>(AI)) {
    SILBasicBlock *ResultBB = TAI->getNormalBB();
    assert(ResultBB->getSinglePredecessor() == TAI->getParent());
    auto *NewTAI =
      Builder.createTryApply(Loc, Callee, Callee->getType(), {},
                             Arguments, ResultBB, TAI->getErrorBB());
    if (StoreResultTo) {
      // The original normal result of the try_apply is an empty tuple.
      assert(ResultBB->getNumBBArg() == 1);
      Builder.setInsertionPoint(ResultBB->begin());
      fixUsedVoidType(ResultBB->getBBArg(0), Loc, Builder);


      SILArgument *Arg =
        ResultBB->replaceBBArg(0, StoreResultTo->getType().getObjectType());
      // Store the direct result to the original result address.
      Builder.createStore(Loc, Arg, StoreResultTo);
    }
    return NewTAI;
  }
  if (auto *A = dyn_cast<ApplyInst>(AI)) {
    auto *NewAI = Builder.createApply(Loc, Callee, Arguments, A->isNonThrowing());
    if (StoreResultTo) {
      // Store the direct result to the original result address.
      fixUsedVoidType(A, Loc, Builder);
      Builder.createStore(Loc, NewAI, StoreResultTo);
    }
    A->replaceAllUsesWith(NewAI);
    return NewAI;
  }
  if (auto *PAI = dyn_cast<PartialApplyInst>(AI)) {
    CanSILFunctionType NewPAType =
      ReInfo.createSpecializedType(PAI->getFunctionType(), Builder.getModule());
    SILType PTy = SILType::getPrimitiveObjectType(ReInfo.getSpecializedType());
    auto *NewPAI =
      Builder.createPartialApply(Loc, Callee, PTy, {}, Arguments,
                                 SILType::getPrimitiveObjectType(NewPAType));
    PAI->replaceAllUsesWith(NewPAI);
    return NewPAI;
  }
  llvm_unreachable("unhandled kind of apply");
}

// Create a new apply based on an old one, but with a different
// function being applied.
ApplySite swift::
replaceWithSpecializedFunction(ApplySite AI, SILFunction *NewF,
                               const ReabstractionInfo &ReInfo) {
  SILBuilderWithScope Builder(AI.getInstruction());
  FunctionRefInst *FRI = Builder.createFunctionRef(AI.getLoc(), NewF);
  return replaceWithSpecializedCallee(AI, FRI, Builder, ReInfo);
}

<<<<<<< HEAD
/// Check of a given name could be a name of a white-listed
/// specialization.
bool swift::isWhitelistedSpecialization(StringRef SpecName) {
  // The whitelist of classes and functions from the stdlib,
  // whose specializations we want to preserve.
  ArrayRef<StringRef> Whitelist = {
      "Array",
      "_ArrayBuffer",
      "_ContiguousArrayBuffer",
      "Range",
      "RangeOfStrideable",
      "RangeOfStrideableIterator",
      "_allocateUninitializedArray",
      "UTF8",
      "UTF16",
      "String",
      "_StringBuffer",
      "_toStringReadOnlyPrintable",
  };

  // TODO: Once there is an efficient API to check if
  // a given symbol is a specialization of a specific type,
  // use it instead. Doing demangling just for this check
  // is just wasteful.
  auto DemangledNameString =
     swift::Demangle::demangleSymbolAsString(SpecName);

  StringRef DemangledName = DemangledNameString;

  auto pos = DemangledName.find("generic ", 0);
  if (pos == StringRef::npos)
    return false;

  // Create "of Swift"
  llvm::SmallString<64> OfString;
  llvm::raw_svector_ostream buffer(OfString);
  buffer << "of ";
  buffer << STDLIB_NAME <<'.';

  StringRef OfStr = buffer.str();

  pos = DemangledName.find(OfStr, pos);

  if (pos == StringRef::npos)
    return false;

  pos += OfStr.size();

  for(auto Name: Whitelist) {
    auto pos1 = DemangledName.find(Name, pos);
    if (pos1 == pos && !isalpha(DemangledName[pos1+Name.size()])) {
      return true;
    }
  }

  return false;
}

/// Cache a specialization.
/// For now, it is performed only for specializations in the
/// standard library. But in the future, one could think of
/// maintaining a cache of optimized specializations.
///
/// Mark specializations as public, so that they can be used
/// by user applications. These specializations are supposed to be
/// used only by -Onone compiled code. They should be never inlined.
static bool cacheSpecialization(SILModule &M, SILFunction *F) {
  // Do not remove functions from the white-list. Keep them around.
  // Change their linkage to public, so that other applications can refer to it.

  if (M.getOptions().Optimization >= SILOptions::SILOptMode::Optimize &&
      F->getLinkage() != SILLinkage::Public &&
      F->getModule().getSwiftModule()->getName().str() == SWIFT_ONONE_SUPPORT) {
    if (F->getLinkage() != SILLinkage::Public &&
        isWhitelistedSpecialization(F->getName())) {

      DEBUG(
        auto DemangledNameString =
          swift::Demangle::demangleSymbolAsString(F->getName());
        StringRef DemangledName = DemangledNameString;
        llvm::dbgs() << "Keep specialization: " << DemangledName << " : "
                     << F->getName() << "\n");
      // Make it public, so that others can refer to it.
      //
      // NOTE: This function may refer to non-public symbols, which may lead to
      // problems, if you ever try to inline this function. Therefore, these
      // specializations should only be used to refer to them, but should never
      // be inlined!  The general rule could be: Never inline specializations
      // from stdlib!
      //
      // NOTE: Making these specializations public at this point breaks
      // some optimizations. Therefore, just mark the function.
      // DeadFunctionElimination pass will check if the function is marked
      // and preserve it if required.
      F->setKeepAsPublic(true);
      return true;
    }
  }
  return false;
}

/// Try to look up an existing specialization in the specialization cache.
/// If it is found, it tries to link this specialization.
///
/// For now, it performs a lookup only in the standard library.
/// But in the future, one could think of maintaining a cache
/// of optimized specializations.
static SILFunction *lookupExistingSpecialization(SILModule &M,
                                                 StringRef FunctionName) {
  // Try to link existing specialization only in -Onone mode.
  // All other compilation modes perform specialization themselves.
  // TODO: Cache optimized specializations and perform lookup here?
  // Only check that this function exists, but don't read
  // its body. It can save some compile-time.
  if (isWhitelistedSpecialization(FunctionName))
    return M.hasFunction(FunctionName, SILLinkage::PublicExternal);

  return nullptr;
}

SILFunction *swift::getExistingSpecialization(SILModule &M,
                                              StringRef FunctionName) {
  // First check if the module contains a required specialization already.
  auto *Specialization = M.lookUpFunction(FunctionName);
  if (Specialization)
    return Specialization;

  // Then check if the required specialization can be found elsewhere.
  Specialization = lookupExistingSpecialization(M, FunctionName);
  if (!Specialization)
    return nullptr;

  assert(hasPublicVisibility(Specialization->getLinkage()) &&
         "Pre-specializations should have public visibility");

  Specialization->setLinkage(SILLinkage::PublicExternal);

  assert(Specialization->isExternalDeclaration()  &&
         "Specialization should be a public external declaration");

  DEBUG(llvm::dbgs() << "Found existing specialization for: " << FunctionName
                     << '\n';
        llvm::dbgs() << swift::Demangle::demangleSymbolAsString(
                            Specialization->getName())
                     << "\n\n");

  return Specialization;
}

=======
>>>>>>> 56e3875d
/// Create a re-abstraction thunk for a partial_apply.
/// This is needed in case we converted some parameters/results of the
/// specialized function from indirect to direct but the result function of the
/// partial_apply still needs them as indirect.
/// We create a thunk which converts the direct parameters/results back to
/// indirect ones.
static SILFunction *createReabstractionThunk(const ReabstractionInfo &ReInfo,
                                     PartialApplyInst *OrigPAI,
                                     SILFunction *SpecializedFunc) {
  SILFunction *OrigF = OrigPAI->getCalleeFunction();
  SILModule &M = OrigF->getModule();

  std::string ThunkName;
  {
    Mangle::Mangler M;
    GenericSpecializationMangler Mangler(M, OrigF, OrigPAI->getSubstitutions(),
                              GenericSpecializationMangler::NotReabstracted);
    Mangler.mangle();
    ThunkName = M.finalize();
  }

  auto Loc = RegularLocation::getAutoGeneratedLocation();
  SILFunction *Thunk =
    M.getOrCreateSharedFunction(Loc, ThunkName, ReInfo.getSubstitutedType(),
                              IsBare, IsTransparent, OrigF->isFragile(),
                              IsThunk);

  // Re-use an existing thunk.
  if (!Thunk->empty())
    return Thunk;

  SILBasicBlock *EntryBB = new (M) SILBasicBlock(Thunk);
  SILBuilder Builder(EntryBB);
  SILBasicBlock *SpecEntryBB = &*SpecializedFunc->begin();
  CanSILFunctionType SpecType = SpecializedFunc->getLoweredFunctionType();
  SILArgument *ReturnValueAddr = nullptr;

  // Convert indirect to direct parameters/results.
  SmallVector<SILValue, 4> Arguments;
  auto SpecArgIter = SpecEntryBB->bbarg_begin();
  for (unsigned Idx = 0; Idx < ReInfo.getNumArguments(); Idx++) {
    if (ReInfo.isArgConverted(Idx)) {
      if (ReInfo.isResultIndex(Idx)) {
        // Store the result later.
        SILType Ty = SpecType->getSILResult().getAddressType();
        ReturnValueAddr = new (M) SILArgument(EntryBB, Ty);
      } else {
        // Instead of passing the address, pass the loaded value.
        SILArgument *SpecArg = *SpecArgIter++;
        SILType Ty = SpecArg->getType().getAddressType();
        SILArgument *NewArg = new (M) SILArgument(EntryBB, Ty,
                                                  SpecArg->getDecl());
        auto *ArgVal = Builder.createLoad(Loc, NewArg);
        Arguments.push_back(ArgVal);
      }
    } else {
      // No change to the argument.
      SILArgument *SpecArg = *SpecArgIter++;
      SILArgument *NewArg = new (M) SILArgument(EntryBB, SpecArg->getType(),
                                                SpecArg->getDecl());
      Arguments.push_back(NewArg);
    }
  }

  auto *FRI = Builder.createFunctionRef(Loc, SpecializedFunc);
  SILValue ReturnValue;
  if (SpecType->hasErrorResult()) {
    // Create the logic for calling a throwing function.
    SILBasicBlock *NormalBB = new (M) SILBasicBlock(Thunk);
    SILBasicBlock *ErrorBB = new (M) SILBasicBlock(Thunk);
    Builder.createTryApply(Loc, FRI, SpecializedFunc->getLoweredType(),
                           {}, Arguments, NormalBB, ErrorBB);
    auto *ErrorVal = new (M) SILArgument(ErrorBB,
                                         SpecType->getErrorResult().getSILType());
    Builder.setInsertionPoint(ErrorBB);
    Builder.createThrow(Loc, ErrorVal);
    ReturnValue = new (M) SILArgument(NormalBB, SpecType->getSILResult());
    Builder.setInsertionPoint(NormalBB);
  } else {
    ReturnValue = Builder.createApply(Loc, FRI, SpecializedFunc->getLoweredType(),
                                SpecType->getSILResult(), {}, Arguments, false);
  }
  if (ReturnValueAddr) {
    // Need to store the direct results to the original indirect address.
    Builder.createStore(Loc, ReturnValue, ReturnValueAddr);
    SILType VoidTy = OrigPAI->getSubstCalleeType()->getSILResult();
    assert(VoidTy.isVoid());
    ReturnValue = Builder.createTuple(Loc, VoidTy, { });
  }
  Builder.createReturn(Loc, ReturnValue);

  return Thunk;
}

void swift::trySpecializeApplyOfGeneric(ApplySite Apply,
                        llvm::SmallVectorImpl<SILInstruction *> &DeadApplies,
                        llvm::SmallVectorImpl<SILFunction *> &NewFunctions) {
  assert(Apply.hasSubstitutions() && "Expected an apply with substitutions!");

  auto *F = cast<FunctionRefInst>(Apply.getCallee())->getReferencedFunction();

  DEBUG(llvm::dbgs() << "  ApplyInst: " << *Apply.getInstruction());

  ReabstractionInfo ReInfo(F, Apply.getSubstitutions());
  if (!ReInfo.getSpecializedType())
    return;

  SILModule &M = Apply.getInstruction()->getModule();

  bool needAdaptUsers = false;
  bool replacePartialApplyWithoutReabstraction = false;
  auto *PAI = dyn_cast<PartialApplyInst>(Apply);
  if (PAI && ReInfo.hasConversions()) {
    // If we have a partial_apply and we converted some results/parameters from
    // indirect to direct there are 3 cases:
    // 1) All uses of the partial_apply are apply sites again. In this case
    //    we can just adapt all the apply sites which use the partial_apply.
    // 2) The result of the partial_apply is re-abstracted anyway (and the
    //    re-abstracted function type matches with our specialized type). In
    //    this case we can just skip the existing re-abstraction.
    // 3) For all other cases we need to create a new re-abstraction thunk.
    needAdaptUsers = true;
    for (Operand *Use : PAI->getUses()) {
      SILInstruction *User = Use->getUser();
      if (isa<RefCountingInst>(User))
        continue;
      if (isDebugInst(User))
        continue;

      auto FAS = FullApplySite::isa(User);
      if (FAS && FAS.getCallee() == Apply.getInstruction())
        continue;

      auto *PAIUser = dyn_cast<PartialApplyInst>(User);
      if (PAIUser && isPartialApplyOfReabstractionThunk(PAIUser)) {
        CanSILFunctionType NewPAType =
          ReInfo.createSpecializedType(PAI->getFunctionType(), M);
        if (PAIUser->getFunctionType() == NewPAType)
          continue;
      }
      replacePartialApplyWithoutReabstraction = true;
      break;
    }
  }

  GenericFuncSpecializer FuncSpecializer(F, Apply.getSubstitutions(), ReInfo);
  SILFunction *SpecializedF = FuncSpecializer.lookupSpecialization();
  if (SpecializedF) {
    assert(ReInfo.getSpecializedType()
           == SpecializedF->getLoweredFunctionType() &&
           "Previously specialized function does not match expected type.");
  } else {
    SpecializedF = FuncSpecializer.tryCreateSpecialization();
    if (!SpecializedF)
      return;

    NewFunctions.push_back(SpecializedF);
  }

  DeadApplies.push_back(Apply.getInstruction());

  if (replacePartialApplyWithoutReabstraction) {
    // There are some unknown users of the partial_apply. Therefore we need a
    // thunk which converts from the re-abstracted function back to the
    // original function with indirect parameters/results.
    auto *PAI = cast<PartialApplyInst>(Apply.getInstruction());
    SILBuilderWithScope Builder(PAI);
    SILFunction *Thunk = createReabstractionThunk(ReInfo, PAI, SpecializedF);
    NewFunctions.push_back(Thunk);
    auto *FRI = Builder.createFunctionRef(PAI->getLoc(), Thunk);
    SmallVector<SILValue, 4> Arguments;
    for (auto &Op : PAI->getArgumentOperands()) {
      Arguments.push_back(Op.get());
    }
    auto *NewPAI = Builder.createPartialApply(PAI->getLoc(), FRI,
                                      PAI->getSubstCalleeSILType(),
                                      {},
                                      Arguments,
                                      PAI->getType());
    PAI->replaceAllUsesWith(NewPAI);
    return;
  }
  // Make the required changes to the call site.
  ApplySite newApply = replaceWithSpecializedFunction(Apply, SpecializedF,
                                                      ReInfo);
  if (needAdaptUsers) {
    // Adapt all known users of the partial_apply. This is needed in case we
    // converted some indirect parameters/results to direct ones.
    auto *NewPAI = cast<PartialApplyInst>(newApply);
    ReInfo.prunePartialApplyArgs(NewPAI->getNumArguments());
    for (Operand *Use : NewPAI->getUses()) {
      SILInstruction *User = Use->getUser();
      if (auto FAS = FullApplySite::isa(User)) {
        SILBuilder Builder(User);
        replaceWithSpecializedCallee(FAS, NewPAI, Builder, ReInfo);
        DeadApplies.push_back(User);
        continue;
      }
      if (auto *PAI = dyn_cast<PartialApplyInst>(User)) {
        // This is a partial_apply of a re-abstraction thunk. Just skip this.
        assert(PAI->getType() == NewPAI->getType());
        PAI->replaceAllUsesWith(NewPAI);
        DeadApplies.push_back(PAI);
      }
    }
  }
}

// =============================================================================
// Prespecialized symbol lookup.
//
// This uses the SIL linker to checks for the does not load the body of the pres
// =============================================================================

/// Link a specialization for generating prespecialized code.
/// 
/// For now, it is performed only for specializations in the
/// standard library. But in the future, one could think of
/// maintaining a cache of optimized specializations.
///
/// Mark specializations as public, so that they can be used by user
/// applications. These specializations are generated during -O compilation of
/// the library, but only used only by client code compiled at -Onone. They
/// should be never inlined.
static bool linkSpecialization(SILModule &M, SILFunction *F) {
  // Do not remove functions from the white-list. Keep them around.
  // Change their linkage to public, so that other applications can refer to it.

  if (M.getOptions().Optimization >= SILOptions::SILOptMode::Optimize &&
      F->getLinkage() != SILLinkage::Public &&
      F->getModule().getSwiftModule()->getName().str() == SWIFT_ONONE_SUPPORT) {
    if (F->getLinkage() != SILLinkage::Public &&
        isWhitelistedSpecialization(F->getName())) {

      DEBUG(
        auto DemangledNameString =
          swift::Demangle::demangleSymbolAsString(F->getName());
        StringRef DemangledName = DemangledNameString;
        llvm::dbgs() << "Keep specialization: " << DemangledName << " : "
                     << F->getName() << "\n");
      // Make it public, so that others can refer to it.
      //
      // NOTE: This function may refer to non-public symbols, which may lead to
      // problems, if you ever try to inline this function. Therefore, these
      // specializations should only be used to refer to them, but should never
      // be inlined!  The general rule could be: Never inline specializations
      // from stdlib!
      //
      // NOTE: Making these specializations public at this point breaks
      // some optimizations. Therefore, just mark the function.
      // DeadFunctionElimination pass will check if the function is marked
      // and preserve it if required.
      F->setKeepAsPublic(true);
      return true;
    }
  }
  return false;
}

/// Check of a given name could be a name of a white-listed
/// specialization.
bool swift::isWhitelistedSpecialization(StringRef SpecName) {
  // The whitelist of classes and functions from the stdlib,
  // whose specializations we want to preserve.
  ArrayRef<StringRef> Whitelist = {
      "Array",
      "_ArrayBuffer",
      "_ContiguousArrayBuffer",
      "Range",
      "RangeIterator",
      "_allocateUninitializedArray",
      "UTF8",
      "UTF16",
      "String",
      "_StringBuffer",
      "_toStringReadOnlyPrintable",
  };

  // TODO: Once there is an efficient API to check if
  // a given symbol is a specialization of a specific type,
  // use it instead. Doing demangling just for this check
  // is just wasteful.
  auto DemangledNameString =
     swift::Demangle::demangleSymbolAsString(SpecName);

  StringRef DemangledName = DemangledNameString;

  auto pos = DemangledName.find("generic ", 0);
  if (pos == StringRef::npos)
    return false;

  // Create "of Swift"
  llvm::SmallString<64> OfString;
  llvm::raw_svector_ostream buffer(OfString);
  buffer << "of ";
  buffer << STDLIB_NAME <<'.';

  StringRef OfStr = buffer.str();

  pos = DemangledName.find(OfStr, pos);

  if (pos == StringRef::npos)
    return false;

  pos += OfStr.size();

  for(auto Name: Whitelist) {
    auto pos1 = DemangledName.find(Name, pos);
    if (pos1 == pos && !isalpha(DemangledName[pos1+Name.size()])) {
      return true;
    }
  }

  return false;
}

/// Try to look up an existing specialization in the specialization cache.
/// If it is found, it tries to link this specialization.
///
/// For now, it performs a lookup only in the standard library.
/// But in the future, one could think of maintaining a cache
/// of optimized specializations.
static SILFunction *lookupExistingSpecialization(SILModule &M,
                                                 StringRef FunctionName) {
  // Try to link existing specialization only in -Onone mode.
  // All other compilation modes perform specialization themselves.
  // TODO: Cache optimized specializations and perform lookup here?
  // Only check that this function exists, but don't read
  // its body. It can save some compile-time.
  if (isWhitelistedSpecialization(FunctionName))
    return M.hasFunction(FunctionName, SILLinkage::PublicExternal);

  return nullptr;
}

SILFunction *swift::lookupPrespecializedSymbol(SILModule &M,
                                               StringRef FunctionName) {
  // First check if the module contains a required specialization already.
  auto *Specialization = M.lookUpFunction(FunctionName);
  if (Specialization)
    return Specialization;

  // Then check if the required specialization can be found elsewhere.
  Specialization = lookupExistingSpecialization(M, FunctionName);
  if (!Specialization)
    return nullptr;

  assert(hasPublicVisibility(Specialization->getLinkage()) &&
         "Pre-specializations should have public visibility");

  Specialization->setLinkage(SILLinkage::PublicExternal);

  assert(Specialization->isExternalDeclaration()  &&
         "Specialization should be a public external declaration");

  DEBUG(llvm::dbgs() << "Found existing specialization for: " << FunctionName
                     << '\n';
        llvm::dbgs() << swift::Demangle::demangleSymbolAsString(
                            Specialization->getName())
                     << "\n\n");

  return Specialization;
}
<|MERGE_RESOLUTION|>--- conflicted
+++ resolved
@@ -291,158 +291,6 @@
   return replaceWithSpecializedCallee(AI, FRI, Builder, ReInfo);
 }
 
-<<<<<<< HEAD
-/// Check of a given name could be a name of a white-listed
-/// specialization.
-bool swift::isWhitelistedSpecialization(StringRef SpecName) {
-  // The whitelist of classes and functions from the stdlib,
-  // whose specializations we want to preserve.
-  ArrayRef<StringRef> Whitelist = {
-      "Array",
-      "_ArrayBuffer",
-      "_ContiguousArrayBuffer",
-      "Range",
-      "RangeOfStrideable",
-      "RangeOfStrideableIterator",
-      "_allocateUninitializedArray",
-      "UTF8",
-      "UTF16",
-      "String",
-      "_StringBuffer",
-      "_toStringReadOnlyPrintable",
-  };
-
-  // TODO: Once there is an efficient API to check if
-  // a given symbol is a specialization of a specific type,
-  // use it instead. Doing demangling just for this check
-  // is just wasteful.
-  auto DemangledNameString =
-     swift::Demangle::demangleSymbolAsString(SpecName);
-
-  StringRef DemangledName = DemangledNameString;
-
-  auto pos = DemangledName.find("generic ", 0);
-  if (pos == StringRef::npos)
-    return false;
-
-  // Create "of Swift"
-  llvm::SmallString<64> OfString;
-  llvm::raw_svector_ostream buffer(OfString);
-  buffer << "of ";
-  buffer << STDLIB_NAME <<'.';
-
-  StringRef OfStr = buffer.str();
-
-  pos = DemangledName.find(OfStr, pos);
-
-  if (pos == StringRef::npos)
-    return false;
-
-  pos += OfStr.size();
-
-  for(auto Name: Whitelist) {
-    auto pos1 = DemangledName.find(Name, pos);
-    if (pos1 == pos && !isalpha(DemangledName[pos1+Name.size()])) {
-      return true;
-    }
-  }
-
-  return false;
-}
-
-/// Cache a specialization.
-/// For now, it is performed only for specializations in the
-/// standard library. But in the future, one could think of
-/// maintaining a cache of optimized specializations.
-///
-/// Mark specializations as public, so that they can be used
-/// by user applications. These specializations are supposed to be
-/// used only by -Onone compiled code. They should be never inlined.
-static bool cacheSpecialization(SILModule &M, SILFunction *F) {
-  // Do not remove functions from the white-list. Keep them around.
-  // Change their linkage to public, so that other applications can refer to it.
-
-  if (M.getOptions().Optimization >= SILOptions::SILOptMode::Optimize &&
-      F->getLinkage() != SILLinkage::Public &&
-      F->getModule().getSwiftModule()->getName().str() == SWIFT_ONONE_SUPPORT) {
-    if (F->getLinkage() != SILLinkage::Public &&
-        isWhitelistedSpecialization(F->getName())) {
-
-      DEBUG(
-        auto DemangledNameString =
-          swift::Demangle::demangleSymbolAsString(F->getName());
-        StringRef DemangledName = DemangledNameString;
-        llvm::dbgs() << "Keep specialization: " << DemangledName << " : "
-                     << F->getName() << "\n");
-      // Make it public, so that others can refer to it.
-      //
-      // NOTE: This function may refer to non-public symbols, which may lead to
-      // problems, if you ever try to inline this function. Therefore, these
-      // specializations should only be used to refer to them, but should never
-      // be inlined!  The general rule could be: Never inline specializations
-      // from stdlib!
-      //
-      // NOTE: Making these specializations public at this point breaks
-      // some optimizations. Therefore, just mark the function.
-      // DeadFunctionElimination pass will check if the function is marked
-      // and preserve it if required.
-      F->setKeepAsPublic(true);
-      return true;
-    }
-  }
-  return false;
-}
-
-/// Try to look up an existing specialization in the specialization cache.
-/// If it is found, it tries to link this specialization.
-///
-/// For now, it performs a lookup only in the standard library.
-/// But in the future, one could think of maintaining a cache
-/// of optimized specializations.
-static SILFunction *lookupExistingSpecialization(SILModule &M,
-                                                 StringRef FunctionName) {
-  // Try to link existing specialization only in -Onone mode.
-  // All other compilation modes perform specialization themselves.
-  // TODO: Cache optimized specializations and perform lookup here?
-  // Only check that this function exists, but don't read
-  // its body. It can save some compile-time.
-  if (isWhitelistedSpecialization(FunctionName))
-    return M.hasFunction(FunctionName, SILLinkage::PublicExternal);
-
-  return nullptr;
-}
-
-SILFunction *swift::getExistingSpecialization(SILModule &M,
-                                              StringRef FunctionName) {
-  // First check if the module contains a required specialization already.
-  auto *Specialization = M.lookUpFunction(FunctionName);
-  if (Specialization)
-    return Specialization;
-
-  // Then check if the required specialization can be found elsewhere.
-  Specialization = lookupExistingSpecialization(M, FunctionName);
-  if (!Specialization)
-    return nullptr;
-
-  assert(hasPublicVisibility(Specialization->getLinkage()) &&
-         "Pre-specializations should have public visibility");
-
-  Specialization->setLinkage(SILLinkage::PublicExternal);
-
-  assert(Specialization->isExternalDeclaration()  &&
-         "Specialization should be a public external declaration");
-
-  DEBUG(llvm::dbgs() << "Found existing specialization for: " << FunctionName
-                     << '\n';
-        llvm::dbgs() << swift::Demangle::demangleSymbolAsString(
-                            Specialization->getName())
-                     << "\n\n");
-
-  return Specialization;
-}
-
-=======
->>>>>>> 56e3875d
 /// Create a re-abstraction thunk for a partial_apply.
 /// This is needed in case we converted some parameters/results of the
 /// specialized function from indirect to direct but the result function of the
