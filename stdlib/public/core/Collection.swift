--- conflicted
+++ resolved
@@ -138,11 +138,7 @@
   associatedtype SubSequence: Indexable, Sequence = Slice<Self>
 
   /// Returns the element at the given `position`.
-<<<<<<< HEAD
-  subscript(position: Index) -> Iterator.Element {get}
-=======
-  subscript(position: Index) -> Generator.Element { get }
->>>>>>> 87681ef0
+  subscript(position: Index) -> Iterator.Element { get }
 
   /// Returns a collection representing a contiguous sub-range of
   /// `self`'s elements.
@@ -610,15 +606,9 @@
   }
 }
 
-<<<<<<< HEAD
 extension Collection {
-  public func _preprocessingPass<R>(@noescape preprocess: (Self) -> R) -> R? {
-    return preprocess(self)
-=======
-extension CollectionType {
   public func _preprocessingPass<R>(@noescape preprocess: () -> R) -> R? {
     return preprocess()
->>>>>>> 87681ef0
   }
 }
 
