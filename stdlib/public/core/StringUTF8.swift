//===--- StringUTF8.swift - A UTF8 view of _StringCore --------------------===//
//
// This source file is part of the Swift.org open source project
//
// Copyright (c) 2014 - 2015 Apple Inc. and the Swift project authors
// Licensed under Apache License v2.0 with Runtime Library Exception
//
// See http://swift.org/LICENSE.txt for license information
// See http://swift.org/CONTRIBUTORS.txt for the list of Swift project authors
//
//===----------------------------------------------------------------------===//
//
//  _StringCore currently has three representations: Native ASCII,
//  Native UTF-16, and Opaque Cocoa.  Expose each of these as UTF-8 in a
//  way that will hopefully be efficient to traverse
//
//===----------------------------------------------------------------------===//


extension _StringCore {
  /// An integral type that holds a sequence of UTF-8 code units, starting in
  /// its low byte.
  internal typealias _UTF8Chunk = UInt64

  /// Encode text starting at `i` as UTF-8.  Returns a pair whose first
  /// element is the index of the text following whatever got encoded,
  /// and the second element contains the encoded UTF-8 starting in its
  /// low byte.  Any unused high bytes in the result will be set to
  /// 0xFF.
  @warn_unused_result
  func _encodeSomeUTF8(i: Int) -> (Int, _UTF8Chunk) {
    _sanityCheck(i <= count)

    if _fastPath(elementWidth == 1) {
      // How many UTF-16 code units might we use before we've filled up
      // our _UTF8Chunk with UTF-8 code units?
      let utf16Count = min(sizeof(_UTF8Chunk.self), count - i)

<<<<<<< HEAD
      var result: _UTF8Chunk = ~0 // start with all bits set
=======
      var result: UTF8Chunk = ~0 // Start with all bits set
>>>>>>> 41fe7910

      _memcpy(
        dest: UnsafeMutablePointer(Builtin.addressof(&result)),
        src: UnsafeMutablePointer(startASCII + i),
        size: numericCast(utf16Count))

      return (i + utf16Count, result)
    } else if _fastPath(!_baseAddress._isNull) {
      return _encodeSomeContiguousUTF16AsUTF8(i)
    } else {
#if _runtime(_ObjC)
      return _encodeSomeNonContiguousUTF16AsUTF8(i)
#else
      _sanityCheckFailure("_encodeSomeUTF8: Unexpected cocoa string")
#endif
    }
  }

  /// Helper for `_encodeSomeUTF8`, above.  Handles the case where the
  /// storage is contiguous UTF-16.
  @warn_unused_result
  func _encodeSomeContiguousUTF16AsUTF8(i: Int) -> (Int, _UTF8Chunk) {
    _sanityCheck(elementWidth == 2)
    _sanityCheck(!_baseAddress._isNull)

    let storage = UnsafeBufferPointer(start: startUTF16, count: self.count)
    return _transcodeSomeUTF16AsUTF8(storage, i)
  }

#if _runtime(_ObjC)
  /// Helper for `_encodeSomeUTF8`, above.  Handles the case where the
  /// storage is non-contiguous UTF-16.
  @warn_unused_result
  func _encodeSomeNonContiguousUTF16AsUTF8(i: Int) -> (Int, _UTF8Chunk) {
    _sanityCheck(elementWidth == 2)
    _sanityCheck(_baseAddress._isNull)

    let storage = _CollectionOf<Int, UInt16>(
      startIndex: 0, endIndex: self.count) {
      (i: Int) -> UInt16 in
      return _cocoaStringSubscript(self, i)
    }
    return _transcodeSomeUTF16AsUTF8(storage, i)
  }
#endif
}

extension String {
  /// A collection of UTF-8 code units that encodes a `String` value.
  public struct UTF8View : Collection, _Reflectable, CustomStringConvertible,
    CustomDebugStringConvertible {
    internal let _core: _StringCore
    internal let _startIndex: Index
    internal let _endIndex: Index

    init(_ _core: _StringCore) {
      self._core = _core
      self._endIndex = Index(_core, _core.endIndex, Index._emptyBuffer)
      if _fastPath(_core.count != 0) {
        let (_, buffer) = _core._encodeSomeUTF8(0)
        self._startIndex = Index(_core, 0, buffer)
      } else {
        self._startIndex = self._endIndex
      }
    }

    init(_ _core: _StringCore, _ s: Index, _ e: Index) {
      self._core = _core
      self._startIndex = s
      self._endIndex = e
    }

    /// A position in a `String.UTF8View`.
    public struct Index : ForwardIndex {
      internal typealias Buffer = _StringCore._UTF8Chunk

      init(_ _core: _StringCore, _ _coreIndex: Int,
           _ _buffer: Buffer) {
        self._core = _core
        self._coreIndex = _coreIndex
        self._buffer = _buffer
        _sanityCheck(_coreIndex >= 0)
        _sanityCheck(_coreIndex <= _core.count)
      }

      /// Returns the next consecutive value after `self`.
      ///
      /// - Requires: The next value is representable.
      @warn_unused_result
      public func successor() -> Index {
        let currentUnit = UTF8.CodeUnit(truncatingBitPattern: _buffer)
        let hiNibble = currentUnit >> 4
        // Map the high nibble of the current code unit into the
        // amount by which to increment the utf16 index.  Only when
        // the high nibble is 1111 do we have a surrogate pair.
        let u16Increments = Int(bitPattern:
        // 1111 1110 1101 1100 1011 1010 1001 1000 0111 0110 0101 0100 0011 0010 0001 0000
           0b10___01___01___01___00___00___00___00___01___01___01___01___01___01___01___01)
        let increment = (u16Increments >> numericCast(hiNibble << 1)) & 0x3
        let nextCoreIndex = _coreIndex &+ increment
        let nextBuffer = Index._nextBuffer(_buffer)

        // if the nextBuffer is non-empty, we have all we need
        if _fastPath(nextBuffer != Index._emptyBuffer) {
          return Index(_core, nextCoreIndex, nextBuffer)
        }
        // If the underlying UTF16 isn't exhausted, fill a new buffer
        else if _fastPath(nextCoreIndex < _core.endIndex) {
          let (_, freshBuffer) = _core._encodeSomeUTF8(nextCoreIndex)
          return Index(_core, nextCoreIndex, freshBuffer)
        }
        else {
          // Produce the endIndex
          _precondition(
            nextCoreIndex == _core.endIndex,
            "Can't increment past endIndex of String.UTF8View")
          return Index(_core, nextCoreIndex, nextBuffer)
        }
      }

      /// True iff the index is at the end of its view or if the next
      /// byte begins a new UnicodeScalar.
      internal var _isOnUnicodeScalarBoundary : Bool {
        let next = UTF8.CodeUnit(truncatingBitPattern: _buffer)
        return UTF8._numTrailingBytes(next) != 4 || _isAtEnd
      }

      /// True iff the index is at the end of its view
      internal var _isAtEnd : Bool {
        return _buffer == Index._emptyBuffer
          && _coreIndex == _core.endIndex
      }

      /// The value of the buffer when it is empty
      internal static var _emptyBuffer: Buffer {
        return ~0
      }

      /// A Buffer value with the high byte set
      internal static var _bufferHiByte: Buffer {
        return 0xFF << numericCast((sizeof(Buffer.self) &- 1) &* 8)
      }

      /// Consume a byte of the given buffer: shift out the low byte
      /// and put FF in the high byte
      internal static func _nextBuffer(thisBuffer: Buffer) -> Buffer {
        return (thisBuffer >> 8) | _bufferHiByte
      }

      /// The underlying buffer we're presenting as UTF8
      internal let _core: _StringCore
      /// The position of `self`, rounded up to the nearest unicode
      /// scalar boundary, in the underlying UTF16.
      internal let _coreIndex: Int
      /// If `self` is at the end of its `_core`, has the value `_endBuffer`.
      /// Otherwise, the low byte contains the value of
      internal let _buffer: Buffer
    }

    /// The position of the first code unit if the `String` is
    /// non-empty; identical to `endIndex` otherwise.
    public var startIndex: Index {
      return self._startIndex
    }

    /// The "past the end" position.
    ///
    /// `endIndex` is not a valid argument to `subscript`, and is always
    /// reachable from `startIndex` by zero or more applications of
    /// `successor()`.
    public var endIndex: Index {
      return self._endIndex
    }

    /// Access the element at `position`.
    ///
    /// - Requires: `position` is a valid position in `self` and
    ///   `position != endIndex`.
    public subscript(position: Index) -> UTF8.CodeUnit {
      let result: UTF8.CodeUnit = numericCast(position._buffer & 0xFF)
      _precondition(result != 0xFF, "can not subscript using endIndex")
      return result
    }

    /// Access the contiguous subrange of elements enclosed by `bounds`.
    ///
    /// - Complexity: O(1) unless bridging from Objective-C requires an
    ///   O(N) conversion.
    public subscript(bounds: Range<Index>) -> UTF8View {
      return UTF8View(_core, bounds.startIndex, bounds.endIndex)
    }

    /// Returns a mirror that reflects `self`.
    @warn_unused_result
    public func _getMirror() -> _MirrorType {
      return _UTF8ViewMirror(self)
    }

    public var description: String {
      return String._fromCodeUnitSequenceWithRepair(UTF8.self, input: self).0
    }

    public var debugDescription: String {
      return "UTF8View(\(self.description.debugDescription))"
    }
  }

  /// A UTF-8 encoding of `self`.
  public var utf8: UTF8View {
    get {
      return UTF8View(self._core)
    }
    set {
      self = String(newValue)
    }
  }

  public var _contiguousUTF8: UnsafeMutablePointer<UTF8.CodeUnit> {
    return _core.elementWidth == 1 ? _core.startASCII : nil
  }

  /// A contiguously-stored nul-terminated UTF-8 representation of
  /// `self`.
  ///
  /// To access the underlying memory, invoke
  /// `withUnsafeBufferPointer` on the `ContiguousArray`.
  public var nulTerminatedUTF8: ContiguousArray<UTF8.CodeUnit> {
    var result = ContiguousArray<UTF8.CodeUnit>()
    result.reserveCapacity(utf8.count + 1)
    result += utf8
    result.append(0)
    return result
  }

  /// Construct the `String` corresponding to the given sequence of
  /// UTF-8 code units.  If `utf8` contains unpaired surrogates, the
  /// result is `nil`.
  public init?(_ utf8: UTF8View) {
    let wholeString = String(utf8._core)

    if let start = utf8.startIndex.samePositionIn(wholeString),
       let end = utf8.endIndex.samePositionIn(wholeString) {
      self = wholeString[start..<end]
      return
    }
    return nil
  }

  /// The index type for subscripting a `String`'s `.utf8` view.
  public typealias UTF8Index = UTF8View.Index
}

@warn_unused_result
public func == (
  lhs: String.UTF8View.Index,
  rhs: String.UTF8View.Index
) -> Bool {
  // If the underlying UTF16 index differs, they're unequal
  if lhs._coreIndex != rhs._coreIndex {
    return false
  }

  // Match up bytes in the buffer
  var buffer = (lhs._buffer, rhs._buffer)
  var isContinuation: Bool
  repeat {
    let unit = (
      UTF8.CodeUnit(truncatingBitPattern: buffer.0),
      UTF8.CodeUnit(truncatingBitPattern: buffer.1))

    isContinuation = UTF8.isContinuation(unit.0)
    if !isContinuation {
      // We don't check for unit equality in this case because one of
      // the units might be an 0xFF read from the end of the buffer.
      return !UTF8.isContinuation(unit.1)
    }
    // Continuation bytes must match exactly
    else if unit.0 != unit.1 {
      return false
    }

    // Move the buffers along.
    buffer = (
      String.UTF8Index._nextBuffer(buffer.0),
      String.UTF8Index._nextBuffer(buffer.1))
  }
  while true
}

// Index conversions
extension String.UTF8View.Index {
  internal init(_ core: _StringCore, _utf16Offset: Int) {
      let (_, buffer) = core._encodeSomeUTF8(_utf16Offset)
      self.init(core, _utf16Offset, buffer)
  }

  /// Construct the position in `utf8` that corresponds exactly to
  /// `utf16Index`. If no such position exists, the result is `nil`.
  ///
  /// - Requires: `utf8Index` is an element of
  ///   `String(utf16)!.utf8.indices`.
  public init?(_ utf16Index: String.UTF16Index, within utf8: String.UTF8View) {
    let utf16 = String.UTF16View(utf8._core)

    if utf16Index != utf16.startIndex
    && utf16Index != utf16.endIndex {
      _precondition(
        utf16Index >= utf16.startIndex
        && utf16Index <= utf16.endIndex,
        "Invalid String.UTF16Index for this UTF-8 view")

      // Detect positions that have no corresponding index.  Note that
      // we have to check before and after, because an unpaired
      // surrogate will be decoded as a single replacement character,
      // thus making the corresponding position valid in UTF8.
      if UTF16.isTrailSurrogate(utf16[utf16Index])
        && UTF16.isLeadSurrogate(utf16[utf16Index.predecessor()]) {
        return nil
      }
    }
    self.init(utf8._core, _utf16Offset: utf16Index._offset)
  }

  /// Construct the position in `utf8` that corresponds exactly to
  /// `unicodeScalarIndex`.
  ///
  /// - Requires: `unicodeScalarIndex` is an element of
  ///   `String(utf8)!.unicodeScalars.indices`.
  public init(
    _ unicodeScalarIndex: String.UnicodeScalarIndex,
    within utf8: String.UTF8View
  ) {
    self.init(utf8._core, _utf16Offset: unicodeScalarIndex._position)
  }

  /// Construct the position in `utf8` that corresponds exactly to
  /// `characterIndex`.
  ///
  /// - Requires: `characterIndex` is an element of
  ///   `String(utf8)!.indices`.
  public init(_ characterIndex: String.Index, within utf8: String.UTF8View) {
    self.init(utf8._core, _utf16Offset: characterIndex._base._position)
  }

  /// Return the position in `utf16` that corresponds exactly
  /// to `self`, or if no such position exists, `nil`.
  ///
  /// - Requires: `self` is an element of `String(utf16)!.utf8.indices`.
  @warn_unused_result
  public func samePositionIn(
    utf16: String.UTF16View
  ) -> String.UTF16View.Index? {
    return String.UTF16View.Index(self, within: utf16)
  }

  /// Return the position in `unicodeScalars` that corresponds exactly
  /// to `self`, or if no such position exists, `nil`.
  ///
  /// - Requires: `self` is an element of
  ///   `String(unicodeScalars).utf8.indices`.
  @warn_unused_result
  public func samePositionIn(
    unicodeScalars: String.UnicodeScalarView
  ) -> String.UnicodeScalarIndex? {
    return String.UnicodeScalarIndex(self, within: unicodeScalars)
  }

  /// Return the position in `characters` that corresponds exactly
  /// to `self`, or if no such position exists, `nil`.
  ///
  /// - Requires: `self` is an element of `characters.utf8.indices`.
  @warn_unused_result
  public func samePositionIn(
    characters: String
  ) -> String.Index? {
    return String.Index(self, within: characters)
  }
}<|MERGE_RESOLUTION|>--- conflicted
+++ resolved
@@ -36,11 +36,7 @@
       // our _UTF8Chunk with UTF-8 code units?
       let utf16Count = min(sizeof(_UTF8Chunk.self), count - i)
 
-<<<<<<< HEAD
-      var result: _UTF8Chunk = ~0 // start with all bits set
-=======
-      var result: UTF8Chunk = ~0 // Start with all bits set
->>>>>>> 41fe7910
+      var result: _UTF8Chunk = ~0 // Start with all bits set
 
       _memcpy(
         dest: UnsafeMutablePointer(Builtin.addressof(&result)),
