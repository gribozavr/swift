import Foo.FooSub
import FooHelper

struct FooEnum1 : RawRepresentable, Equatable {
    init(_ rawValue: UInt32)
    init(rawValue rawValue: UInt32)
    var rawValue: UInt32
}
var FooEnum1X: FooEnum1 { get }
struct FooEnum2 : RawRepresentable, Equatable {
    init(_ rawValue: UInt32)
    init(rawValue rawValue: UInt32)
    var rawValue: UInt32
}
var FooEnum2X: FooEnum2 { get }
var FooEnum2Y: FooEnum2 { get }
struct FooEnum3 : RawRepresentable, Equatable {
    init(_ rawValue: UInt32)
    init(rawValue rawValue: UInt32)
    var rawValue: UInt32
}
var FooEnum3X: FooEnum3 { get }
var FooEnum3Y: FooEnum3 { get }
enum FooComparisonResult : Int {
    case orderedAscending
    case orderedSame
    case orderedDescending
}
struct FooRuncingOptions : OptionSet {
    init(rawValue rawValue: Int)
    static var enableMince: FooRuncingOptions { get }
    static var enableQuince: FooRuncingOptions { get }
}
struct FooStruct1 {
    var x: Int32
    var y: Double
    init()
    init(x x: Int32, y y: Double)
}
struct FooStruct2 {
    var x: Int32
    var y: Double
    init()
    init(x x: Int32, y y: Double)
}
typealias FooStructTypedef1 = FooStruct2
struct FooStructTypedef2 {
    var x: Int32
    var y: Double
    init()
    init(x x: Int32, y y: Double)
}
typealias FooTypedef1 = Int32
var fooIntVar: Int32
func fooFunc1(_ a: Int32) -> Int32
func fooFunc1AnonymousParam(_ _: Int32) -> Int32
func fooFunc3(_ a: Int32, _ b: Float, _ c: Double, _ d: UnsafeMutablePointer<Int32>) -> Int32
func fooFuncWithBlock(_ blk: ((Float) -> Int32)!)
func fooFuncWithFunctionPointer(_ fptr: ((Float) -> Int32)!)
@noreturn func fooFuncNoreturn1()
@noreturn func fooFuncNoreturn2()
func fooFuncWithComment1()
func fooFuncWithComment2()
func fooFuncWithComment3()
func fooFuncWithComment4()
func fooFuncWithComment5()
func redeclaredInMultipleModulesFunc1(_ a: Int32) -> Int32
protocol FooProtocolBase {
    func fooProtoFunc()
    func fooProtoFuncWithExtraIndentation1()
    func fooProtoFuncWithExtraIndentation2()
    static func fooProtoClassFunc()
    var fooProperty1: Int32 { get set }
    var fooProperty2: Int32 { get set }
    var fooProperty3: Int32 { get }
}
protocol FooProtocolDerived : FooProtocolBase {
}
class FooClassBase {
    func fooBaseInstanceFunc0()
    func fooBaseInstanceFunc1(_ anObject: AnyObject!) -> FooClassBase!
    init!()
    convenience init!(float f: Float)
    func fooBaseInstanceFuncOverridden()
    class func fooBaseClassFunc0()
}
class FooClassDerived : FooClassBase, FooProtocolDerived {
    var fooProperty1: Int32
    var fooProperty2: Int32
    var fooProperty3: Int32 { get }
    func fooInstanceFunc0()
    func fooInstanceFunc1(_ a: Int32)
    func fooInstanceFunc2(_ a: Int32, withB b: Int32)
    func fooBaseInstanceFuncOverridden()
    class func fooClassFunc0()
}
var FOO_MACRO_1: Int32 { get }
var FOO_MACRO_2: Int32 { get }
var FOO_MACRO_3: Int32 { get }
var FOO_MACRO_4: UInt32 { get }
var FOO_MACRO_5: UInt64 { get }
var FOO_MACRO_REDEF_1: Int32 { get }
var FOO_MACRO_REDEF_2: Int32 { get }
func theLastDeclInFoo()
func _internalTopLevelFunc()
struct _InternalStruct {
    var x: Int32
    init()
    init(x x: Int32)
}
extension FooClassBase {
    func _internalMeth1() -> AnyObject!
}
extension FooClassBase {
    func _internalMeth2() -> AnyObject!
    func nonInternalMeth() -> AnyObject!
}
extension FooClassBase {
    func _internalMeth3() -> AnyObject!
}
protocol _InternalProt {
}
class ClassWithInternalProt : _InternalProt {
}
class FooClassPropertyOwnership : FooClassBase {
    unowned(unsafe) var assignable: AnyObject!
    unowned(unsafe) var unsafeAssignable: AnyObject!
    var retainable: AnyObject!
    var strongRef: AnyObject!
    @NSCopying var copyable: AnyObject!
    weak var weakRef: AnyObject!
    var scalar: Int32
}
class FooUnavailableMembers : FooClassBase {
    convenience init!(int i: Int32)
    class func withInt(_ i: Int32) -> Self!
    func unavailable()
    func swiftUnavailable()
    func deprecated()
    func availabilityIntroduced()
    func availabilityDeprecated()
    func availabilityObsoleted()
    func availabilityUnavailable()
    func availabilityIntroducedMsg()
    func availabilityDeprecatedMsg()
    func availabilityObsoletedMsg()
    func availabilityUnavailableMsg()
}
typealias FooCFTypeRef = OpaquePointer
func FooCFTypeRelease(_ _: FooCFTypeRef)
func fooSubFunc1(_ a: Int32) -> Int32
struct FooSubEnum1 : RawRepresentable, Equatable {
    init(_ rawValue: UInt32)
    init(rawValue rawValue: UInt32)
    var rawValue: UInt32
}
var FooSubEnum1X: FooSubEnum1 { get }
var FooSubEnum1Y: FooSubEnum1 { get }
var FooSubUnnamedEnumeratorA1: Int { get }

[
  {
    key.kind: source.lang.swift.syntaxtype.keyword,
    key.offset: 0,
    key.length: 6
  },
  {
    key.kind: source.lang.swift.syntaxtype.identifier,
    key.offset: 7,
    key.length: 3
  },
  {
    key.kind: source.lang.swift.syntaxtype.identifier,
    key.offset: 11,
    key.length: 6
  },
  {
    key.kind: source.lang.swift.syntaxtype.keyword,
    key.offset: 18,
    key.length: 6
  },
  {
    key.kind: source.lang.swift.syntaxtype.identifier,
    key.offset: 25,
    key.length: 9
  },
  {
    key.kind: source.lang.swift.syntaxtype.keyword,
    key.offset: 36,
    key.length: 6
  },
  {
    key.kind: source.lang.swift.syntaxtype.identifier,
    key.offset: 43,
    key.length: 8
  },
  {
    key.kind: source.lang.swift.ref.protocol,
    key.name: "RawRepresentable",
    key.usr: "s:Ps16RawRepresentable",
    key.offset: 54,
    key.length: 16
  },
  {
    key.kind: source.lang.swift.ref.protocol,
    key.name: "Equatable",
    key.usr: "s:Ps9Equatable",
    key.offset: 72,
    key.length: 9
  },
  {
    key.kind: source.lang.swift.syntaxtype.keyword,
    key.offset: 88,
    key.length: 4
  },
  {
    key.kind: source.lang.swift.syntaxtype.argument,
    key.offset: 93,
    key.length: 1
  },
  {
    key.kind: source.lang.swift.syntaxtype.parameter,
    key.offset: 95,
    key.length: 8
  },
  {
    key.kind: source.lang.swift.syntaxtype.identifier,
    key.offset: 95,
    key.length: 8
  },
  {
    key.kind: source.lang.swift.ref.struct,
    key.name: "UInt32",
    key.usr: "s:Vs6UInt32",
    key.offset: 105,
    key.length: 6
  },
  {
    key.kind: source.lang.swift.syntaxtype.keyword,
    key.offset: 117,
    key.length: 4
  },
  {
    key.kind: source.lang.swift.syntaxtype.argument,
    key.offset: 122,
    key.length: 8
  },
  {
    key.kind: source.lang.swift.syntaxtype.parameter,
    key.offset: 131,
    key.length: 8
  },
  {
    key.kind: source.lang.swift.syntaxtype.identifier,
    key.offset: 122,
    key.length: 8
  },
  {
    key.kind: source.lang.swift.syntaxtype.identifier,
    key.offset: 131,
    key.length: 8
  },
  {
    key.kind: source.lang.swift.ref.struct,
    key.name: "UInt32",
    key.usr: "s:Vs6UInt32",
    key.offset: 141,
    key.length: 6
  },
  {
    key.kind: source.lang.swift.syntaxtype.keyword,
    key.offset: 153,
    key.length: 3
  },
  {
    key.kind: source.lang.swift.syntaxtype.identifier,
    key.offset: 157,
    key.length: 8
  },
  {
    key.kind: source.lang.swift.ref.struct,
    key.name: "UInt32",
    key.usr: "s:Vs6UInt32",
    key.offset: 167,
    key.length: 6
  },
  {
    key.kind: source.lang.swift.syntaxtype.keyword,
    key.offset: 176,
    key.length: 3
  },
  {
    key.kind: source.lang.swift.syntaxtype.identifier,
    key.offset: 180,
    key.length: 9
  },
  {
    key.kind: source.lang.swift.ref.struct,
    key.name: "FooEnum1",
    key.usr: "c:@E@FooEnum1",
    key.offset: 191,
    key.length: 8
  },
  {
    key.kind: source.lang.swift.syntaxtype.identifier,
    key.offset: 202,
    key.length: 3
  },
  {
    key.kind: source.lang.swift.syntaxtype.keyword,
    key.offset: 208,
    key.length: 6
  },
  {
    key.kind: source.lang.swift.syntaxtype.identifier,
    key.offset: 215,
    key.length: 8
  },
  {
    key.kind: source.lang.swift.ref.protocol,
    key.name: "RawRepresentable",
    key.usr: "s:Ps16RawRepresentable",
    key.offset: 226,
    key.length: 16
  },
  {
    key.kind: source.lang.swift.ref.protocol,
    key.name: "Equatable",
    key.usr: "s:Ps9Equatable",
    key.offset: 244,
    key.length: 9
  },
  {
    key.kind: source.lang.swift.syntaxtype.keyword,
    key.offset: 260,
    key.length: 4
  },
  {
    key.kind: source.lang.swift.syntaxtype.argument,
    key.offset: 265,
    key.length: 1
  },
  {
    key.kind: source.lang.swift.syntaxtype.parameter,
    key.offset: 267,
    key.length: 8
  },
  {
    key.kind: source.lang.swift.syntaxtype.identifier,
    key.offset: 267,
    key.length: 8
  },
  {
    key.kind: source.lang.swift.ref.struct,
    key.name: "UInt32",
    key.usr: "s:Vs6UInt32",
    key.offset: 277,
    key.length: 6
  },
  {
    key.kind: source.lang.swift.syntaxtype.keyword,
    key.offset: 289,
    key.length: 4
  },
  {
    key.kind: source.lang.swift.syntaxtype.argument,
    key.offset: 294,
    key.length: 8
  },
  {
    key.kind: source.lang.swift.syntaxtype.parameter,
    key.offset: 303,
    key.length: 8
  },
  {
    key.kind: source.lang.swift.syntaxtype.identifier,
    key.offset: 294,
    key.length: 8
  },
  {
    key.kind: source.lang.swift.syntaxtype.identifier,
    key.offset: 303,
    key.length: 8
  },
  {
    key.kind: source.lang.swift.ref.struct,
    key.name: "UInt32",
    key.usr: "s:Vs6UInt32",
    key.offset: 313,
    key.length: 6
  },
  {
    key.kind: source.lang.swift.syntaxtype.keyword,
    key.offset: 325,
    key.length: 3
  },
  {
    key.kind: source.lang.swift.syntaxtype.identifier,
    key.offset: 329,
    key.length: 8
  },
  {
    key.kind: source.lang.swift.ref.struct,
    key.name: "UInt32",
    key.usr: "s:Vs6UInt32",
    key.offset: 339,
    key.length: 6
  },
  {
    key.kind: source.lang.swift.syntaxtype.keyword,
    key.offset: 348,
    key.length: 3
  },
  {
    key.kind: source.lang.swift.syntaxtype.identifier,
    key.offset: 352,
    key.length: 9
  },
  {
    key.kind: source.lang.swift.ref.struct,
    key.name: "FooEnum2",
    key.usr: "c:@E@FooEnum2",
    key.offset: 363,
    key.length: 8
  },
  {
    key.kind: source.lang.swift.syntaxtype.identifier,
    key.offset: 374,
    key.length: 3
  },
  {
    key.kind: source.lang.swift.syntaxtype.keyword,
    key.offset: 380,
    key.length: 3
  },
  {
    key.kind: source.lang.swift.syntaxtype.identifier,
    key.offset: 384,
    key.length: 9
  },
  {
    key.kind: source.lang.swift.ref.struct,
    key.name: "FooEnum2",
    key.usr: "c:@E@FooEnum2",
    key.offset: 395,
    key.length: 8
  },
  {
    key.kind: source.lang.swift.syntaxtype.identifier,
    key.offset: 406,
    key.length: 3
  },
  {
    key.kind: source.lang.swift.syntaxtype.keyword,
    key.offset: 412,
    key.length: 6
  },
  {
    key.kind: source.lang.swift.syntaxtype.identifier,
    key.offset: 419,
    key.length: 8
  },
  {
    key.kind: source.lang.swift.ref.protocol,
    key.name: "RawRepresentable",
    key.usr: "s:Ps16RawRepresentable",
    key.offset: 430,
    key.length: 16
  },
  {
    key.kind: source.lang.swift.ref.protocol,
    key.name: "Equatable",
    key.usr: "s:Ps9Equatable",
    key.offset: 448,
    key.length: 9
  },
  {
    key.kind: source.lang.swift.syntaxtype.keyword,
    key.offset: 464,
    key.length: 4
  },
  {
    key.kind: source.lang.swift.syntaxtype.argument,
    key.offset: 469,
    key.length: 1
  },
  {
    key.kind: source.lang.swift.syntaxtype.parameter,
    key.offset: 471,
    key.length: 8
  },
  {
    key.kind: source.lang.swift.syntaxtype.identifier,
    key.offset: 471,
    key.length: 8
  },
  {
    key.kind: source.lang.swift.ref.struct,
    key.name: "UInt32",
    key.usr: "s:Vs6UInt32",
    key.offset: 481,
    key.length: 6
  },
  {
    key.kind: source.lang.swift.syntaxtype.keyword,
    key.offset: 493,
    key.length: 4
  },
  {
    key.kind: source.lang.swift.syntaxtype.argument,
    key.offset: 498,
    key.length: 8
  },
  {
    key.kind: source.lang.swift.syntaxtype.parameter,
    key.offset: 507,
    key.length: 8
  },
  {
    key.kind: source.lang.swift.syntaxtype.identifier,
    key.offset: 498,
    key.length: 8
  },
  {
    key.kind: source.lang.swift.syntaxtype.identifier,
    key.offset: 507,
    key.length: 8
  },
  {
    key.kind: source.lang.swift.ref.struct,
    key.name: "UInt32",
    key.usr: "s:Vs6UInt32",
    key.offset: 517,
    key.length: 6
  },
  {
    key.kind: source.lang.swift.syntaxtype.keyword,
    key.offset: 529,
    key.length: 3
  },
  {
    key.kind: source.lang.swift.syntaxtype.identifier,
    key.offset: 533,
    key.length: 8
  },
  {
    key.kind: source.lang.swift.ref.struct,
    key.name: "UInt32",
    key.usr: "s:Vs6UInt32",
    key.offset: 543,
    key.length: 6
  },
  {
    key.kind: source.lang.swift.syntaxtype.keyword,
    key.offset: 552,
    key.length: 3
  },
  {
    key.kind: source.lang.swift.syntaxtype.identifier,
    key.offset: 556,
    key.length: 9
  },
  {
    key.kind: source.lang.swift.ref.struct,
    key.name: "FooEnum3",
    key.usr: "c:@E@FooEnum3",
    key.offset: 567,
    key.length: 8
  },
  {
    key.kind: source.lang.swift.syntaxtype.identifier,
    key.offset: 578,
    key.length: 3
  },
  {
    key.kind: source.lang.swift.syntaxtype.keyword,
    key.offset: 584,
    key.length: 3
  },
  {
    key.kind: source.lang.swift.syntaxtype.identifier,
    key.offset: 588,
    key.length: 9
  },
  {
    key.kind: source.lang.swift.ref.struct,
    key.name: "FooEnum3",
    key.usr: "c:@E@FooEnum3",
    key.offset: 599,
    key.length: 8
  },
  {
    key.kind: source.lang.swift.syntaxtype.identifier,
    key.offset: 610,
    key.length: 3
  },
  {
    key.kind: source.lang.swift.syntaxtype.keyword,
    key.offset: 616,
    key.length: 4
  },
  {
    key.kind: source.lang.swift.syntaxtype.identifier,
    key.offset: 621,
    key.length: 19
  },
  {
    key.kind: source.lang.swift.ref.struct,
    key.name: "Int",
    key.usr: "s:Si",
    key.offset: 643,
    key.length: 3
  },
  {
    key.kind: source.lang.swift.syntaxtype.keyword,
    key.offset: 653,
    key.length: 4
  },
  {
    key.kind: source.lang.swift.syntaxtype.identifier,
    key.offset: 658,
    key.length: 16
  },
  {
    key.kind: source.lang.swift.syntaxtype.keyword,
    key.offset: 679,
    key.length: 4
  },
  {
    key.kind: source.lang.swift.syntaxtype.identifier,
    key.offset: 684,
    key.length: 11
  },
  {
    key.kind: source.lang.swift.syntaxtype.keyword,
    key.offset: 700,
    key.length: 4
  },
  {
    key.kind: source.lang.swift.syntaxtype.identifier,
    key.offset: 705,
    key.length: 17
  },
  {
    key.kind: source.lang.swift.syntaxtype.keyword,
    key.offset: 725,
    key.length: 6
  },
  {
    key.kind: source.lang.swift.syntaxtype.identifier,
    key.offset: 732,
    key.length: 17
  },
  {
    key.kind: source.lang.swift.ref.protocol,
    key.name: "OptionSet",
    key.usr: "s:Ps9OptionSet",
    key.offset: 752,
    key.length: 9
  },
  {
    key.kind: source.lang.swift.syntaxtype.keyword,
    key.offset: 768,
    key.length: 4
  },
  {
    key.kind: source.lang.swift.syntaxtype.argument,
    key.offset: 773,
    key.length: 8
  },
  {
    key.kind: source.lang.swift.syntaxtype.parameter,
    key.offset: 782,
    key.length: 8
  },
  {
    key.kind: source.lang.swift.syntaxtype.identifier,
    key.offset: 773,
    key.length: 8
  },
  {
    key.kind: source.lang.swift.syntaxtype.identifier,
    key.offset: 782,
    key.length: 8
  },
  {
    key.kind: source.lang.swift.ref.struct,
    key.name: "Int",
    key.usr: "s:Si",
    key.offset: 792,
    key.length: 3
  },
  {
    key.kind: source.lang.swift.syntaxtype.keyword,
    key.offset: 801,
    key.length: 6
  },
  {
    key.kind: source.lang.swift.syntaxtype.keyword,
    key.offset: 808,
    key.length: 3
  },
  {
    key.kind: source.lang.swift.syntaxtype.identifier,
    key.offset: 812,
    key.length: 11
  },
  {
    key.kind: source.lang.swift.ref.struct,
    key.name: "FooRuncingOptions",
    key.usr: "c:@E@FooRuncingOptions",
    key.offset: 825,
    key.length: 17
  },
  {
    key.kind: source.lang.swift.syntaxtype.identifier,
    key.offset: 845,
    key.length: 3
  },
  {
    key.kind: source.lang.swift.syntaxtype.keyword,
    key.offset: 855,
    key.length: 6
  },
  {
    key.kind: source.lang.swift.syntaxtype.keyword,
    key.offset: 862,
    key.length: 3
  },
  {
    key.kind: source.lang.swift.syntaxtype.identifier,
    key.offset: 866,
    key.length: 12
  },
  {
    key.kind: source.lang.swift.ref.struct,
    key.name: "FooRuncingOptions",
    key.usr: "c:@E@FooRuncingOptions",
    key.offset: 880,
    key.length: 17
  },
  {
    key.kind: source.lang.swift.syntaxtype.identifier,
    key.offset: 900,
    key.length: 3
  },
  {
    key.kind: source.lang.swift.syntaxtype.keyword,
    key.offset: 908,
    key.length: 6
  },
  {
    key.kind: source.lang.swift.syntaxtype.identifier,
    key.offset: 915,
    key.length: 10
  },
  {
    key.kind: source.lang.swift.syntaxtype.keyword,
    key.offset: 932,
    key.length: 3
  },
  {
    key.kind: source.lang.swift.syntaxtype.identifier,
    key.offset: 936,
    key.length: 1
  },
  {
    key.kind: source.lang.swift.ref.struct,
    key.name: "Int32",
    key.usr: "s:Vs5Int32",
    key.offset: 939,
    key.length: 5
  },
  {
    key.kind: source.lang.swift.syntaxtype.keyword,
    key.offset: 949,
    key.length: 3
  },
  {
    key.kind: source.lang.swift.syntaxtype.identifier,
    key.offset: 953,
    key.length: 1
  },
  {
    key.kind: source.lang.swift.ref.struct,
    key.name: "Double",
    key.usr: "s:Sd",
    key.offset: 956,
    key.length: 6
  },
  {
    key.kind: source.lang.swift.syntaxtype.keyword,
    key.offset: 967,
    key.length: 4
  },
  {
    key.kind: source.lang.swift.syntaxtype.keyword,
    key.offset: 978,
    key.length: 4
  },
  {
    key.kind: source.lang.swift.syntaxtype.argument,
    key.offset: 983,
    key.length: 1
  },
  {
    key.kind: source.lang.swift.syntaxtype.parameter,
    key.offset: 985,
    key.length: 1
  },
  {
    key.kind: source.lang.swift.syntaxtype.identifier,
    key.offset: 983,
    key.length: 1
  },
  {
    key.kind: source.lang.swift.syntaxtype.identifier,
    key.offset: 985,
    key.length: 1
  },
  {
    key.kind: source.lang.swift.ref.struct,
    key.name: "Int32",
    key.usr: "s:Vs5Int32",
    key.offset: 988,
    key.length: 5
  },
  {
    key.kind: source.lang.swift.syntaxtype.argument,
    key.offset: 995,
    key.length: 1
  },
  {
    key.kind: source.lang.swift.syntaxtype.parameter,
    key.offset: 997,
    key.length: 1
  },
  {
    key.kind: source.lang.swift.syntaxtype.identifier,
    key.offset: 995,
    key.length: 1
  },
  {
    key.kind: source.lang.swift.syntaxtype.identifier,
    key.offset: 997,
    key.length: 1
  },
  {
    key.kind: source.lang.swift.ref.struct,
    key.name: "Double",
    key.usr: "s:Sd",
    key.offset: 1000,
    key.length: 6
  },
  {
    key.kind: source.lang.swift.syntaxtype.keyword,
    key.offset: 1010,
    key.length: 6
  },
  {
    key.kind: source.lang.swift.syntaxtype.identifier,
    key.offset: 1017,
    key.length: 10
  },
  {
    key.kind: source.lang.swift.syntaxtype.keyword,
    key.offset: 1034,
    key.length: 3
  },
  {
    key.kind: source.lang.swift.syntaxtype.identifier,
    key.offset: 1038,
    key.length: 1
  },
  {
    key.kind: source.lang.swift.ref.struct,
    key.name: "Int32",
    key.usr: "s:Vs5Int32",
    key.offset: 1041,
    key.length: 5
  },
  {
    key.kind: source.lang.swift.syntaxtype.keyword,
    key.offset: 1051,
    key.length: 3
  },
  {
    key.kind: source.lang.swift.syntaxtype.identifier,
    key.offset: 1055,
    key.length: 1
  },
  {
    key.kind: source.lang.swift.ref.struct,
    key.name: "Double",
    key.usr: "s:Sd",
    key.offset: 1058,
    key.length: 6
  },
  {
    key.kind: source.lang.swift.syntaxtype.keyword,
    key.offset: 1069,
    key.length: 4
  },
  {
    key.kind: source.lang.swift.syntaxtype.keyword,
    key.offset: 1080,
    key.length: 4
  },
  {
    key.kind: source.lang.swift.syntaxtype.argument,
    key.offset: 1085,
    key.length: 1
  },
  {
    key.kind: source.lang.swift.syntaxtype.parameter,
    key.offset: 1087,
    key.length: 1
  },
  {
    key.kind: source.lang.swift.syntaxtype.identifier,
    key.offset: 1085,
    key.length: 1
  },
  {
    key.kind: source.lang.swift.syntaxtype.identifier,
    key.offset: 1087,
    key.length: 1
  },
  {
    key.kind: source.lang.swift.ref.struct,
    key.name: "Int32",
    key.usr: "s:Vs5Int32",
    key.offset: 1090,
    key.length: 5
  },
  {
    key.kind: source.lang.swift.syntaxtype.argument,
    key.offset: 1097,
    key.length: 1
  },
  {
    key.kind: source.lang.swift.syntaxtype.parameter,
    key.offset: 1099,
    key.length: 1
  },
  {
    key.kind: source.lang.swift.syntaxtype.identifier,
    key.offset: 1097,
    key.length: 1
  },
  {
    key.kind: source.lang.swift.syntaxtype.identifier,
    key.offset: 1099,
    key.length: 1
  },
  {
    key.kind: source.lang.swift.ref.struct,
    key.name: "Double",
    key.usr: "s:Sd",
    key.offset: 1102,
    key.length: 6
  },
  {
    key.kind: source.lang.swift.syntaxtype.keyword,
    key.offset: 1112,
    key.length: 9
  },
  {
    key.kind: source.lang.swift.syntaxtype.identifier,
    key.offset: 1122,
    key.length: 17
  },
  {
    key.kind: source.lang.swift.ref.struct,
    key.name: "FooStruct2",
    key.usr: "c:@S@FooStruct2",
    key.offset: 1142,
    key.length: 10
  },
  {
    key.kind: source.lang.swift.syntaxtype.keyword,
    key.offset: 1153,
    key.length: 6
  },
  {
    key.kind: source.lang.swift.syntaxtype.identifier,
    key.offset: 1160,
    key.length: 17
  },
  {
    key.kind: source.lang.swift.syntaxtype.keyword,
    key.offset: 1184,
    key.length: 3
  },
  {
    key.kind: source.lang.swift.syntaxtype.identifier,
    key.offset: 1188,
    key.length: 1
  },
  {
    key.kind: source.lang.swift.ref.struct,
    key.name: "Int32",
    key.usr: "s:Vs5Int32",
    key.offset: 1191,
    key.length: 5
  },
  {
    key.kind: source.lang.swift.syntaxtype.keyword,
    key.offset: 1201,
    key.length: 3
  },
  {
    key.kind: source.lang.swift.syntaxtype.identifier,
    key.offset: 1205,
    key.length: 1
  },
  {
    key.kind: source.lang.swift.ref.struct,
    key.name: "Double",
    key.usr: "s:Sd",
    key.offset: 1208,
    key.length: 6
  },
  {
    key.kind: source.lang.swift.syntaxtype.keyword,
    key.offset: 1219,
    key.length: 4
  },
  {
    key.kind: source.lang.swift.syntaxtype.keyword,
    key.offset: 1230,
    key.length: 4
  },
  {
    key.kind: source.lang.swift.syntaxtype.argument,
    key.offset: 1235,
    key.length: 1
  },
  {
    key.kind: source.lang.swift.syntaxtype.parameter,
    key.offset: 1237,
    key.length: 1
  },
  {
    key.kind: source.lang.swift.syntaxtype.identifier,
    key.offset: 1235,
    key.length: 1
  },
  {
    key.kind: source.lang.swift.syntaxtype.identifier,
    key.offset: 1237,
    key.length: 1
  },
  {
    key.kind: source.lang.swift.ref.struct,
    key.name: "Int32",
    key.usr: "s:Vs5Int32",
    key.offset: 1240,
    key.length: 5
  },
  {
    key.kind: source.lang.swift.syntaxtype.argument,
    key.offset: 1247,
    key.length: 1
  },
  {
    key.kind: source.lang.swift.syntaxtype.parameter,
    key.offset: 1249,
    key.length: 1
  },
  {
    key.kind: source.lang.swift.syntaxtype.identifier,
    key.offset: 1247,
    key.length: 1
  },
  {
    key.kind: source.lang.swift.syntaxtype.identifier,
    key.offset: 1249,
    key.length: 1
  },
  {
    key.kind: source.lang.swift.ref.struct,
    key.name: "Double",
    key.usr: "s:Sd",
    key.offset: 1252,
    key.length: 6
  },
  {
    key.kind: source.lang.swift.syntaxtype.keyword,
    key.offset: 1262,
    key.length: 9
  },
  {
    key.kind: source.lang.swift.syntaxtype.identifier,
    key.offset: 1272,
    key.length: 11
  },
  {
    key.kind: source.lang.swift.ref.struct,
    key.name: "Int32",
    key.usr: "s:Vs5Int32",
    key.offset: 1286,
    key.length: 5
  },
  {
    key.kind: source.lang.swift.syntaxtype.keyword,
    key.offset: 1292,
    key.length: 3
  },
  {
    key.kind: source.lang.swift.syntaxtype.identifier,
    key.offset: 1296,
    key.length: 9
  },
  {
    key.kind: source.lang.swift.ref.struct,
    key.name: "Int32",
    key.usr: "s:Vs5Int32",
    key.offset: 1307,
    key.length: 5
  },
  {
    key.kind: source.lang.swift.syntaxtype.keyword,
    key.offset: 1313,
    key.length: 4
  },
  {
    key.kind: source.lang.swift.syntaxtype.identifier,
    key.offset: 1318,
    key.length: 8
  },
  {
    key.kind: source.lang.swift.syntaxtype.argument,
    key.offset: 1327,
    key.length: 1
  },
  {
    key.kind: source.lang.swift.syntaxtype.parameter,
    key.offset: 1329,
    key.length: 1
  },
  {
    key.kind: source.lang.swift.syntaxtype.identifier,
    key.offset: 1329,
    key.length: 1
  },
  {
    key.kind: source.lang.swift.ref.struct,
    key.name: "Int32",
    key.usr: "s:Vs5Int32",
    key.offset: 1332,
    key.length: 5
  },
  {
    key.kind: source.lang.swift.ref.struct,
    key.name: "Int32",
    key.usr: "s:Vs5Int32",
    key.offset: 1342,
    key.length: 5
  },
  {
    key.kind: source.lang.swift.syntaxtype.keyword,
    key.offset: 1348,
    key.length: 4
  },
  {
    key.kind: source.lang.swift.syntaxtype.identifier,
    key.offset: 1353,
    key.length: 22
  },
  {
    key.kind: source.lang.swift.syntaxtype.argument,
    key.offset: 1376,
    key.length: 1
  },
  {
    key.kind: source.lang.swift.syntaxtype.parameter,
    key.offset: 1378,
    key.length: 1
  },
  {
    key.kind: source.lang.swift.ref.struct,
    key.name: "Int32",
    key.usr: "s:Vs5Int32",
    key.offset: 1381,
    key.length: 5
  },
  {
    key.kind: source.lang.swift.ref.struct,
    key.name: "Int32",
    key.usr: "s:Vs5Int32",
    key.offset: 1391,
    key.length: 5
  },
  {
    key.kind: source.lang.swift.syntaxtype.keyword,
    key.offset: 1397,
    key.length: 4
  },
  {
    key.kind: source.lang.swift.syntaxtype.identifier,
    key.offset: 1402,
    key.length: 8
  },
  {
    key.kind: source.lang.swift.syntaxtype.argument,
    key.offset: 1411,
    key.length: 1
  },
  {
    key.kind: source.lang.swift.syntaxtype.parameter,
    key.offset: 1413,
    key.length: 1
  },
  {
    key.kind: source.lang.swift.syntaxtype.identifier,
    key.offset: 1413,
    key.length: 1
  },
  {
    key.kind: source.lang.swift.ref.struct,
    key.name: "Int32",
    key.usr: "s:Vs5Int32",
    key.offset: 1416,
    key.length: 5
  },
  {
    key.kind: source.lang.swift.syntaxtype.argument,
    key.offset: 1423,
    key.length: 1
  },
  {
    key.kind: source.lang.swift.syntaxtype.parameter,
    key.offset: 1425,
    key.length: 1
  },
  {
    key.kind: source.lang.swift.syntaxtype.identifier,
    key.offset: 1425,
    key.length: 1
  },
  {
    key.kind: source.lang.swift.ref.struct,
    key.name: "Float",
    key.usr: "s:Sf",
    key.offset: 1428,
    key.length: 5
  },
  {
    key.kind: source.lang.swift.syntaxtype.argument,
    key.offset: 1435,
    key.length: 1
  },
  {
    key.kind: source.lang.swift.syntaxtype.parameter,
    key.offset: 1437,
    key.length: 1
  },
  {
    key.kind: source.lang.swift.syntaxtype.identifier,
    key.offset: 1437,
    key.length: 1
  },
  {
    key.kind: source.lang.swift.ref.struct,
    key.name: "Double",
    key.usr: "s:Sd",
    key.offset: 1440,
    key.length: 6
  },
  {
    key.kind: source.lang.swift.syntaxtype.argument,
    key.offset: 1448,
    key.length: 1
  },
  {
    key.kind: source.lang.swift.syntaxtype.parameter,
    key.offset: 1450,
    key.length: 1
  },
  {
    key.kind: source.lang.swift.syntaxtype.identifier,
    key.offset: 1450,
    key.length: 1
  },
  {
    key.kind: source.lang.swift.ref.struct,
    key.name: "UnsafeMutablePointer",
    key.usr: "s:Sp",
    key.offset: 1453,
    key.length: 20
  },
  {
    key.kind: source.lang.swift.ref.struct,
    key.name: "Int32",
    key.usr: "s:Vs5Int32",
    key.offset: 1474,
    key.length: 5
  },
  {
    key.kind: source.lang.swift.ref.struct,
    key.name: "Int32",
    key.usr: "s:Vs5Int32",
    key.offset: 1485,
    key.length: 5
  },
  {
    key.kind: source.lang.swift.syntaxtype.keyword,
    key.offset: 1491,
    key.length: 4
  },
  {
    key.kind: source.lang.swift.syntaxtype.identifier,
    key.offset: 1496,
    key.length: 16
  },
  {
    key.kind: source.lang.swift.syntaxtype.argument,
    key.offset: 1513,
    key.length: 1
  },
  {
    key.kind: source.lang.swift.syntaxtype.parameter,
    key.offset: 1515,
    key.length: 3
  },
  {
    key.kind: source.lang.swift.syntaxtype.identifier,
    key.offset: 1515,
    key.length: 3
  },
  {
    key.kind: source.lang.swift.ref.struct,
    key.name: "Float",
    key.usr: "s:Sf",
    key.offset: 1522,
    key.length: 5
  },
  {
    key.kind: source.lang.swift.ref.struct,
    key.name: "Int32",
    key.usr: "s:Vs5Int32",
    key.offset: 1532,
    key.length: 5
  },
  {
    key.kind: source.lang.swift.syntaxtype.keyword,
    key.offset: 1541,
    key.length: 4
  },
  {
    key.kind: source.lang.swift.syntaxtype.identifier,
    key.offset: 1546,
    key.length: 26
  },
  {
    key.kind: source.lang.swift.syntaxtype.argument,
    key.offset: 1573,
    key.length: 1
  },
  {
    key.kind: source.lang.swift.syntaxtype.parameter,
    key.offset: 1575,
    key.length: 4
  },
  {
    key.kind: source.lang.swift.syntaxtype.identifier,
    key.offset: 1575,
    key.length: 4
  },
  {
    key.kind: source.lang.swift.ref.struct,
    key.name: "Float",
    key.usr: "s:Sf",
    key.offset: 1583,
    key.length: 5
  },
  {
    key.kind: source.lang.swift.ref.struct,
    key.name: "Int32",
    key.usr: "s:Vs5Int32",
    key.offset: 1593,
    key.length: 5
  },
  {
    key.kind: source.lang.swift.syntaxtype.attribute.builtin,
    key.offset: 1602,
    key.length: 9
  },
  {
    key.kind: source.lang.swift.syntaxtype.keyword,
    key.offset: 1612,
    key.length: 4
  },
  {
    key.kind: source.lang.swift.syntaxtype.identifier,
    key.offset: 1617,
    key.length: 16
  },
  {
    key.kind: source.lang.swift.syntaxtype.attribute.builtin,
    key.offset: 1636,
    key.length: 9
  },
  {
    key.kind: source.lang.swift.syntaxtype.keyword,
    key.offset: 1646,
    key.length: 4
  },
  {
    key.kind: source.lang.swift.syntaxtype.identifier,
    key.offset: 1651,
    key.length: 16
  },
  {
    key.kind: source.lang.swift.syntaxtype.keyword,
    key.offset: 1670,
    key.length: 4
  },
  {
    key.kind: source.lang.swift.syntaxtype.identifier,
    key.offset: 1675,
    key.length: 19
  },
  {
    key.kind: source.lang.swift.syntaxtype.keyword,
    key.offset: 1697,
    key.length: 4
  },
  {
    key.kind: source.lang.swift.syntaxtype.identifier,
    key.offset: 1702,
    key.length: 19
  },
  {
    key.kind: source.lang.swift.syntaxtype.keyword,
    key.offset: 1724,
    key.length: 4
  },
  {
    key.kind: source.lang.swift.syntaxtype.identifier,
    key.offset: 1729,
    key.length: 19
  },
  {
    key.kind: source.lang.swift.syntaxtype.keyword,
    key.offset: 1751,
    key.length: 4
  },
  {
    key.kind: source.lang.swift.syntaxtype.identifier,
    key.offset: 1756,
    key.length: 19
  },
  {
    key.kind: source.lang.swift.syntaxtype.keyword,
    key.offset: 1778,
    key.length: 4
  },
  {
    key.kind: source.lang.swift.syntaxtype.identifier,
    key.offset: 1783,
    key.length: 19
  },
  {
    key.kind: source.lang.swift.syntaxtype.keyword,
    key.offset: 1805,
    key.length: 4
  },
  {
    key.kind: source.lang.swift.syntaxtype.identifier,
    key.offset: 1810,
    key.length: 32
  },
  {
    key.kind: source.lang.swift.syntaxtype.argument,
    key.offset: 1843,
    key.length: 1
  },
  {
    key.kind: source.lang.swift.syntaxtype.parameter,
    key.offset: 1845,
    key.length: 1
  },
  {
    key.kind: source.lang.swift.syntaxtype.identifier,
    key.offset: 1845,
    key.length: 1
  },
  {
    key.kind: source.lang.swift.ref.struct,
    key.name: "Int32",
    key.usr: "s:Vs5Int32",
    key.offset: 1848,
    key.length: 5
  },
  {
    key.kind: source.lang.swift.ref.struct,
    key.name: "Int32",
    key.usr: "s:Vs5Int32",
    key.offset: 1858,
    key.length: 5
  },
  {
    key.kind: source.lang.swift.syntaxtype.keyword,
    key.offset: 1864,
    key.length: 8
  },
  {
    key.kind: source.lang.swift.syntaxtype.identifier,
    key.offset: 1873,
    key.length: 15
  },
  {
    key.kind: source.lang.swift.syntaxtype.keyword,
    key.offset: 1895,
    key.length: 4
  },
  {
    key.kind: source.lang.swift.syntaxtype.identifier,
    key.offset: 1900,
    key.length: 12
  },
  {
    key.kind: source.lang.swift.syntaxtype.keyword,
    key.offset: 1919,
    key.length: 4
  },
  {
    key.kind: source.lang.swift.syntaxtype.identifier,
    key.offset: 1924,
    key.length: 33
  },
  {
    key.kind: source.lang.swift.syntaxtype.keyword,
    key.offset: 1964,
    key.length: 4
  },
  {
    key.kind: source.lang.swift.syntaxtype.identifier,
    key.offset: 1969,
    key.length: 33
  },
  {
    key.kind: source.lang.swift.syntaxtype.keyword,
    key.offset: 2009,
    key.length: 6
  },
  {
    key.kind: source.lang.swift.syntaxtype.keyword,
    key.offset: 2016,
    key.length: 4
  },
  {
    key.kind: source.lang.swift.syntaxtype.identifier,
    key.offset: 2021,
    key.length: 17
  },
  {
    key.kind: source.lang.swift.syntaxtype.keyword,
    key.offset: 2045,
    key.length: 3
  },
  {
    key.kind: source.lang.swift.syntaxtype.identifier,
    key.offset: 2049,
    key.length: 12
  },
  {
    key.kind: source.lang.swift.ref.struct,
    key.name: "Int32",
    key.usr: "s:Vs5Int32",
    key.offset: 2063,
    key.length: 5
  },
  {
    key.kind: source.lang.swift.syntaxtype.keyword,
    key.offset: 2071,
    key.length: 3
  },
  {
    key.kind: source.lang.swift.syntaxtype.keyword,
    key.offset: 2075,
    key.length: 3
  },
  {
    key.kind: source.lang.swift.syntaxtype.keyword,
    key.offset: 2085,
    key.length: 3
  },
  {
    key.kind: source.lang.swift.syntaxtype.identifier,
    key.offset: 2089,
    key.length: 12
  },
  {
    key.kind: source.lang.swift.ref.struct,
    key.name: "Int32",
    key.usr: "s:Vs5Int32",
    key.offset: 2103,
    key.length: 5
  },
  {
    key.kind: source.lang.swift.syntaxtype.keyword,
    key.offset: 2111,
    key.length: 3
  },
  {
    key.kind: source.lang.swift.syntaxtype.keyword,
    key.offset: 2115,
    key.length: 3
  },
  {
    key.kind: source.lang.swift.syntaxtype.keyword,
    key.offset: 2125,
    key.length: 3
  },
  {
    key.kind: source.lang.swift.syntaxtype.identifier,
    key.offset: 2129,
    key.length: 12
  },
  {
    key.kind: source.lang.swift.ref.struct,
    key.name: "Int32",
    key.usr: "s:Vs5Int32",
    key.offset: 2143,
    key.length: 5
  },
  {
    key.kind: source.lang.swift.syntaxtype.keyword,
    key.offset: 2151,
    key.length: 3
  },
  {
    key.kind: source.lang.swift.syntaxtype.keyword,
    key.offset: 2159,
    key.length: 8
  },
  {
    key.kind: source.lang.swift.syntaxtype.identifier,
    key.offset: 2168,
    key.length: 18
  },
  {
    key.kind: source.lang.swift.ref.protocol,
    key.name: "FooProtocolBase",
    key.usr: "c:objc(pl)FooProtocolBase",
    key.offset: 2189,
    key.length: 15
  },
  {
    key.kind: source.lang.swift.syntaxtype.keyword,
    key.offset: 2209,
    key.length: 5
  },
  {
    key.kind: source.lang.swift.syntaxtype.identifier,
    key.offset: 2215,
    key.length: 12
  },
  {
    key.kind: source.lang.swift.syntaxtype.keyword,
    key.offset: 2234,
    key.length: 4
  },
  {
    key.kind: source.lang.swift.syntaxtype.identifier,
    key.offset: 2239,
    key.length: 20
  },
  {
    key.kind: source.lang.swift.syntaxtype.keyword,
    key.offset: 2266,
    key.length: 4
  },
  {
    key.kind: source.lang.swift.syntaxtype.identifier,
    key.offset: 2271,
    key.length: 20
  },
  {
    key.kind: source.lang.swift.syntaxtype.argument,
    key.offset: 2292,
    key.length: 1
  },
  {
    key.kind: source.lang.swift.syntaxtype.parameter,
    key.offset: 2294,
    key.length: 8
  },
  {
    key.kind: source.lang.swift.syntaxtype.identifier,
    key.offset: 2294,
    key.length: 8
  },
  {
    key.kind: source.lang.swift.ref.protocol,
    key.name: "AnyObject",
    key.usr: "s:Ps9AnyObject",
    key.offset: 2304,
    key.length: 9
  },
  {
    key.kind: source.lang.swift.ref.class,
    key.name: "FooClassBase",
    key.usr: "c:objc(cs)FooClassBase",
    key.offset: 2319,
    key.length: 12
  },
  {
    key.kind: source.lang.swift.syntaxtype.keyword,
    key.offset: 2337,
    key.length: 4
  },
  {
    key.kind: source.lang.swift.syntaxtype.attribute.builtin,
    key.offset: 2349,
    key.length: 11
  },
  {
    key.kind: source.lang.swift.syntaxtype.keyword,
    key.offset: 2361,
    key.length: 4
  },
  {
    key.kind: source.lang.swift.syntaxtype.argument,
    key.offset: 2367,
    key.length: 5
  },
  {
    key.kind: source.lang.swift.syntaxtype.parameter,
    key.offset: 2373,
    key.length: 1
  },
  {
    key.kind: source.lang.swift.syntaxtype.identifier,
    key.offset: 2367,
    key.length: 5
  },
  {
    key.kind: source.lang.swift.syntaxtype.identifier,
    key.offset: 2373,
    key.length: 1
  },
  {
    key.kind: source.lang.swift.ref.struct,
    key.name: "Float",
    key.usr: "s:Sf",
    key.offset: 2376,
    key.length: 5
  },
  {
    key.kind: source.lang.swift.syntaxtype.keyword,
    key.offset: 2387,
    key.length: 4
  },
  {
    key.kind: source.lang.swift.syntaxtype.identifier,
    key.offset: 2392,
    key.length: 29
  },
  {
    key.kind: source.lang.swift.syntaxtype.keyword,
    key.offset: 2428,
    key.length: 5
  },
  {
    key.kind: source.lang.swift.syntaxtype.keyword,
    key.offset: 2434,
    key.length: 4
  },
  {
    key.kind: source.lang.swift.syntaxtype.identifier,
    key.offset: 2439,
    key.length: 17
  },
  {
    key.kind: source.lang.swift.syntaxtype.keyword,
    key.offset: 2461,
    key.length: 5
  },
  {
    key.kind: source.lang.swift.syntaxtype.identifier,
    key.offset: 2467,
    key.length: 15
  },
  {
    key.kind: source.lang.swift.ref.class,
    key.name: "FooClassBase",
    key.usr: "c:objc(cs)FooClassBase",
    key.offset: 2485,
    key.length: 12
  },
  {
    key.kind: source.lang.swift.ref.protocol,
    key.name: "FooProtocolDerived",
    key.usr: "c:objc(pl)FooProtocolDerived",
    key.offset: 2499,
    key.length: 18
  },
  {
    key.kind: source.lang.swift.syntaxtype.keyword,
    key.offset: 2524,
    key.length: 3
  },
  {
    key.kind: source.lang.swift.syntaxtype.identifier,
    key.offset: 2528,
    key.length: 12
  },
  {
    key.kind: source.lang.swift.ref.struct,
    key.name: "Int32",
    key.usr: "s:Vs5Int32",
    key.offset: 2542,
    key.length: 5
  },
  {
    key.kind: source.lang.swift.syntaxtype.keyword,
    key.offset: 2552,
    key.length: 3
  },
  {
    key.kind: source.lang.swift.syntaxtype.identifier,
    key.offset: 2556,
    key.length: 12
  },
  {
    key.kind: source.lang.swift.ref.struct,
    key.name: "Int32",
    key.usr: "s:Vs5Int32",
    key.offset: 2570,
    key.length: 5
  },
  {
    key.kind: source.lang.swift.syntaxtype.keyword,
    key.offset: 2580,
    key.length: 3
  },
  {
    key.kind: source.lang.swift.syntaxtype.identifier,
    key.offset: 2584,
    key.length: 12
  },
  {
    key.kind: source.lang.swift.ref.struct,
    key.name: "Int32",
    key.usr: "s:Vs5Int32",
    key.offset: 2598,
    key.length: 5
  },
  {
    key.kind: source.lang.swift.syntaxtype.identifier,
    key.offset: 2606,
    key.length: 3
  },
  {
    key.kind: source.lang.swift.syntaxtype.keyword,
    key.offset: 2616,
    key.length: 4
  },
  {
    key.kind: source.lang.swift.syntaxtype.identifier,
    key.offset: 2621,
    key.length: 16
  },
  {
    key.kind: source.lang.swift.syntaxtype.keyword,
    key.offset: 2644,
    key.length: 4
  },
  {
    key.kind: source.lang.swift.syntaxtype.identifier,
    key.offset: 2649,
    key.length: 16
  },
  {
    key.kind: source.lang.swift.syntaxtype.argument,
    key.offset: 2666,
    key.length: 1
  },
  {
    key.kind: source.lang.swift.syntaxtype.parameter,
    key.offset: 2668,
    key.length: 1
  },
  {
    key.kind: source.lang.swift.syntaxtype.identifier,
    key.offset: 2668,
    key.length: 1
  },
  {
    key.kind: source.lang.swift.ref.struct,
    key.name: "Int32",
    key.usr: "s:Vs5Int32",
    key.offset: 2671,
    key.length: 5
  },
  {
    key.kind: source.lang.swift.syntaxtype.keyword,
    key.offset: 2682,
    key.length: 4
  },
  {
    key.kind: source.lang.swift.syntaxtype.identifier,
    key.offset: 2687,
    key.length: 16
  },
  {
    key.kind: source.lang.swift.syntaxtype.argument,
    key.offset: 2704,
    key.length: 1
  },
  {
    key.kind: source.lang.swift.syntaxtype.parameter,
    key.offset: 2706,
    key.length: 1
  },
  {
    key.kind: source.lang.swift.syntaxtype.identifier,
    key.offset: 2706,
    key.length: 1
  },
  {
    key.kind: source.lang.swift.ref.struct,
    key.name: "Int32",
    key.usr: "s:Vs5Int32",
    key.offset: 2709,
    key.length: 5
  },
  {
    key.kind: source.lang.swift.syntaxtype.argument,
    key.offset: 2716,
    key.length: 5
  },
  {
    key.kind: source.lang.swift.syntaxtype.parameter,
    key.offset: 2722,
    key.length: 1
  },
  {
    key.kind: source.lang.swift.syntaxtype.identifier,
    key.offset: 2716,
    key.length: 5
  },
  {
    key.kind: source.lang.swift.syntaxtype.identifier,
    key.offset: 2722,
    key.length: 1
  },
  {
    key.kind: source.lang.swift.ref.struct,
    key.name: "Int32",
    key.usr: "s:Vs5Int32",
    key.offset: 2725,
    key.length: 5
  },
  {
    key.kind: source.lang.swift.syntaxtype.keyword,
    key.offset: 2736,
    key.length: 4
  },
  {
    key.kind: source.lang.swift.syntaxtype.identifier,
    key.offset: 2741,
    key.length: 29
  },
  {
    key.kind: source.lang.swift.syntaxtype.keyword,
    key.offset: 2777,
    key.length: 5
  },
  {
    key.kind: source.lang.swift.syntaxtype.keyword,
    key.offset: 2783,
    key.length: 4
  },
  {
    key.kind: source.lang.swift.syntaxtype.identifier,
    key.offset: 2788,
    key.length: 13
  },
  {
    key.kind: source.lang.swift.syntaxtype.keyword,
    key.offset: 2806,
    key.length: 3
  },
  {
    key.kind: source.lang.swift.syntaxtype.identifier,
    key.offset: 2810,
    key.length: 11
  },
  {
    key.kind: source.lang.swift.ref.struct,
    key.name: "Int32",
    key.usr: "s:Vs5Int32",
    key.offset: 2823,
    key.length: 5
  },
  {
    key.kind: source.lang.swift.syntaxtype.identifier,
    key.offset: 2831,
    key.length: 3
  },
  {
    key.kind: source.lang.swift.syntaxtype.keyword,
    key.offset: 2837,
    key.length: 3
  },
  {
    key.kind: source.lang.swift.syntaxtype.identifier,
    key.offset: 2841,
    key.length: 11
  },
  {
    key.kind: source.lang.swift.ref.struct,
    key.name: "Int32",
    key.usr: "s:Vs5Int32",
    key.offset: 2854,
    key.length: 5
  },
  {
    key.kind: source.lang.swift.syntaxtype.identifier,
    key.offset: 2862,
    key.length: 3
  },
  {
    key.kind: source.lang.swift.syntaxtype.keyword,
    key.offset: 2868,
    key.length: 3
  },
  {
    key.kind: source.lang.swift.syntaxtype.identifier,
    key.offset: 2872,
    key.length: 11
  },
  {
    key.kind: source.lang.swift.ref.struct,
    key.name: "Int32",
    key.usr: "s:Vs5Int32",
    key.offset: 2885,
    key.length: 5
  },
  {
    key.kind: source.lang.swift.syntaxtype.identifier,
    key.offset: 2893,
    key.length: 3
  },
  {
    key.kind: source.lang.swift.syntaxtype.keyword,
    key.offset: 2899,
    key.length: 3
  },
  {
    key.kind: source.lang.swift.syntaxtype.identifier,
    key.offset: 2903,
    key.length: 11
  },
  {
    key.kind: source.lang.swift.ref.struct,
    key.name: "UInt32",
    key.usr: "s:Vs6UInt32",
    key.offset: 2916,
    key.length: 6
  },
  {
    key.kind: source.lang.swift.syntaxtype.identifier,
    key.offset: 2925,
    key.length: 3
  },
  {
    key.kind: source.lang.swift.syntaxtype.keyword,
    key.offset: 2931,
    key.length: 3
  },
  {
    key.kind: source.lang.swift.syntaxtype.identifier,
    key.offset: 2935,
    key.length: 11
  },
  {
    key.kind: source.lang.swift.ref.struct,
    key.name: "UInt64",
    key.usr: "s:Vs6UInt64",
    key.offset: 2948,
    key.length: 6
  },
  {
    key.kind: source.lang.swift.syntaxtype.identifier,
    key.offset: 2957,
    key.length: 3
  },
  {
    key.kind: source.lang.swift.syntaxtype.keyword,
    key.offset: 2963,
    key.length: 3
  },
  {
    key.kind: source.lang.swift.syntaxtype.identifier,
    key.offset: 2967,
    key.length: 17
  },
  {
    key.kind: source.lang.swift.ref.struct,
    key.name: "Int32",
    key.usr: "s:Vs5Int32",
    key.offset: 2986,
    key.length: 5
  },
  {
    key.kind: source.lang.swift.syntaxtype.identifier,
    key.offset: 2994,
    key.length: 3
  },
  {
    key.kind: source.lang.swift.syntaxtype.keyword,
    key.offset: 3000,
    key.length: 3
  },
  {
    key.kind: source.lang.swift.syntaxtype.identifier,
    key.offset: 3004,
    key.length: 17
  },
  {
    key.kind: source.lang.swift.ref.struct,
    key.name: "Int32",
    key.usr: "s:Vs5Int32",
    key.offset: 3023,
    key.length: 5
  },
  {
    key.kind: source.lang.swift.syntaxtype.identifier,
    key.offset: 3031,
    key.length: 3
  },
  {
    key.kind: source.lang.swift.syntaxtype.keyword,
    key.offset: 3037,
    key.length: 4
  },
  {
    key.kind: source.lang.swift.syntaxtype.identifier,
    key.offset: 3042,
    key.length: 16
  },
  {
    key.kind: source.lang.swift.syntaxtype.keyword,
    key.offset: 3061,
    key.length: 4
  },
  {
    key.kind: source.lang.swift.syntaxtype.identifier,
    key.offset: 3066,
    key.length: 21
  },
  {
    key.kind: source.lang.swift.syntaxtype.keyword,
    key.offset: 3090,
    key.length: 6
  },
  {
    key.kind: source.lang.swift.syntaxtype.identifier,
    key.offset: 3097,
    key.length: 15
  },
  {
    key.kind: source.lang.swift.syntaxtype.keyword,
    key.offset: 3119,
    key.length: 3
  },
  {
    key.kind: source.lang.swift.syntaxtype.identifier,
    key.offset: 3123,
    key.length: 1
  },
  {
    key.kind: source.lang.swift.ref.struct,
    key.name: "Int32",
    key.usr: "s:Vs5Int32",
    key.offset: 3126,
    key.length: 5
  },
  {
    key.kind: source.lang.swift.syntaxtype.keyword,
    key.offset: 3136,
    key.length: 4
  },
  {
    key.kind: source.lang.swift.syntaxtype.keyword,
    key.offset: 3147,
    key.length: 4
  },
  {
    key.kind: source.lang.swift.syntaxtype.argument,
    key.offset: 3152,
    key.length: 1
  },
  {
    key.kind: source.lang.swift.syntaxtype.parameter,
    key.offset: 3154,
    key.length: 1
  },
  {
    key.kind: source.lang.swift.syntaxtype.identifier,
    key.offset: 3152,
    key.length: 1
  },
  {
    key.kind: source.lang.swift.syntaxtype.identifier,
    key.offset: 3154,
    key.length: 1
  },
  {
    key.kind: source.lang.swift.ref.struct,
    key.name: "Int32",
    key.usr: "s:Vs5Int32",
    key.offset: 3157,
    key.length: 5
  },
  {
    key.kind: source.lang.swift.syntaxtype.keyword,
    key.offset: 3166,
    key.length: 9
  },
  {
    key.kind: source.lang.swift.ref.class,
    key.name: "FooClassBase",
    key.usr: "c:objc(cs)FooClassBase",
    key.offset: 3176,
    key.length: 12
  },
  {
    key.kind: source.lang.swift.syntaxtype.keyword,
    key.offset: 3195,
    key.length: 4
  },
  {
    key.kind: source.lang.swift.syntaxtype.identifier,
    key.offset: 3200,
    key.length: 14
  },
  {
    key.kind: source.lang.swift.ref.protocol,
    key.name: "AnyObject",
    key.usr: "s:Ps9AnyObject",
    key.offset: 3220,
    key.length: 9
  },
  {
    key.kind: source.lang.swift.syntaxtype.keyword,
    key.offset: 3233,
    key.length: 9
  },
  {
    key.kind: source.lang.swift.ref.class,
    key.name: "FooClassBase",
    key.usr: "c:objc(cs)FooClassBase",
    key.offset: 3243,
    key.length: 12
  },
  {
    key.kind: source.lang.swift.syntaxtype.keyword,
    key.offset: 3262,
    key.length: 4
  },
  {
    key.kind: source.lang.swift.syntaxtype.identifier,
    key.offset: 3267,
    key.length: 14
  },
  {
    key.kind: source.lang.swift.ref.protocol,
    key.name: "AnyObject",
    key.usr: "s:Ps9AnyObject",
    key.offset: 3287,
    key.length: 9
  },
  {
    key.kind: source.lang.swift.syntaxtype.keyword,
    key.offset: 3302,
    key.length: 4
  },
  {
    key.kind: source.lang.swift.syntaxtype.identifier,
    key.offset: 3307,
    key.length: 15
  },
  {
    key.kind: source.lang.swift.ref.protocol,
    key.name: "AnyObject",
    key.usr: "s:Ps9AnyObject",
    key.offset: 3328,
    key.length: 9
  },
  {
    key.kind: source.lang.swift.syntaxtype.keyword,
    key.offset: 3341,
    key.length: 9
  },
  {
    key.kind: source.lang.swift.ref.class,
    key.name: "FooClassBase",
    key.usr: "c:objc(cs)FooClassBase",
    key.offset: 3351,
    key.length: 12
  },
  {
    key.kind: source.lang.swift.syntaxtype.keyword,
    key.offset: 3370,
    key.length: 4
  },
  {
    key.kind: source.lang.swift.syntaxtype.identifier,
    key.offset: 3375,
    key.length: 14
  },
  {
    key.kind: source.lang.swift.ref.protocol,
    key.name: "AnyObject",
    key.usr: "s:Ps9AnyObject",
    key.offset: 3395,
    key.length: 9
  },
  {
    key.kind: source.lang.swift.syntaxtype.keyword,
    key.offset: 3408,
    key.length: 8
  },
  {
    key.kind: source.lang.swift.syntaxtype.identifier,
    key.offset: 3417,
    key.length: 13
  },
  {
    key.kind: source.lang.swift.syntaxtype.keyword,
    key.offset: 3435,
    key.length: 5
  },
  {
    key.kind: source.lang.swift.syntaxtype.identifier,
    key.offset: 3441,
    key.length: 21
  },
  {
    key.kind: source.lang.swift.ref.protocol,
    key.name: "_InternalProt",
    key.usr: "c:objc(pl)_InternalProt",
    key.offset: 3465,
    key.length: 13
  },
  {
    key.kind: source.lang.swift.syntaxtype.keyword,
    key.offset: 3483,
    key.length: 5
  },
  {
    key.kind: source.lang.swift.syntaxtype.identifier,
    key.offset: 3489,
    key.length: 25
  },
  {
    key.kind: source.lang.swift.ref.class,
    key.name: "FooClassBase",
    key.usr: "c:objc(cs)FooClassBase",
    key.offset: 3517,
    key.length: 12
  },
  {
    key.kind: source.lang.swift.syntaxtype.attribute.builtin,
    key.offset: 3536,
    key.length: 15
  },
  {
    key.kind: source.lang.swift.syntaxtype.keyword,
    key.offset: 3552,
    key.length: 3
  },
  {
    key.kind: source.lang.swift.syntaxtype.identifier,
    key.offset: 3556,
    key.length: 10
  },
  {
    key.kind: source.lang.swift.ref.protocol,
    key.name: "AnyObject",
    key.usr: "s:Ps9AnyObject",
    key.offset: 3568,
    key.length: 9
  },
  {
    key.kind: source.lang.swift.syntaxtype.attribute.builtin,
    key.offset: 3583,
    key.length: 15
  },
  {
    key.kind: source.lang.swift.syntaxtype.keyword,
    key.offset: 3599,
    key.length: 3
  },
  {
    key.kind: source.lang.swift.syntaxtype.identifier,
    key.offset: 3603,
    key.length: 16
  },
  {
    key.kind: source.lang.swift.ref.protocol,
    key.name: "AnyObject",
    key.usr: "s:Ps9AnyObject",
    key.offset: 3621,
    key.length: 9
  },
  {
    key.kind: source.lang.swift.syntaxtype.keyword,
    key.offset: 3636,
    key.length: 3
  },
  {
    key.kind: source.lang.swift.syntaxtype.identifier,
    key.offset: 3640,
    key.length: 10
  },
  {
    key.kind: source.lang.swift.ref.protocol,
    key.name: "AnyObject",
    key.usr: "s:Ps9AnyObject",
    key.offset: 3652,
    key.length: 9
  },
  {
    key.kind: source.lang.swift.syntaxtype.keyword,
    key.offset: 3667,
    key.length: 3
  },
  {
    key.kind: source.lang.swift.syntaxtype.identifier,
    key.offset: 3671,
    key.length: 9
  },
  {
    key.kind: source.lang.swift.ref.protocol,
    key.name: "AnyObject",
    key.usr: "s:Ps9AnyObject",
    key.offset: 3682,
    key.length: 9
  },
  {
    key.kind: source.lang.swift.syntaxtype.attribute.builtin,
    key.offset: 3697,
    key.length: 10
  },
  {
    key.kind: source.lang.swift.syntaxtype.keyword,
    key.offset: 3708,
    key.length: 3
  },
  {
    key.kind: source.lang.swift.syntaxtype.identifier,
    key.offset: 3712,
    key.length: 8
  },
  {
    key.kind: source.lang.swift.ref.protocol,
    key.name: "AnyObject",
    key.usr: "s:Ps9AnyObject",
    key.offset: 3722,
    key.length: 9
  },
  {
    key.kind: source.lang.swift.syntaxtype.attribute.builtin,
    key.offset: 3737,
    key.length: 4
  },
  {
    key.kind: source.lang.swift.syntaxtype.keyword,
    key.offset: 3742,
    key.length: 3
  },
  {
    key.kind: source.lang.swift.syntaxtype.identifier,
    key.offset: 3746,
    key.length: 7
  },
  {
    key.kind: source.lang.swift.ref.protocol,
    key.name: "AnyObject",
    key.usr: "s:Ps9AnyObject",
    key.offset: 3755,
    key.length: 9
  },
  {
    key.kind: source.lang.swift.syntaxtype.keyword,
    key.offset: 3770,
    key.length: 3
  },
  {
    key.kind: source.lang.swift.syntaxtype.identifier,
    key.offset: 3774,
    key.length: 6
  },
  {
    key.kind: source.lang.swift.ref.struct,
    key.name: "Int32",
    key.usr: "s:Vs5Int32",
    key.offset: 3782,
    key.length: 5
  },
  {
    key.kind: source.lang.swift.syntaxtype.keyword,
    key.offset: 3790,
    key.length: 5
  },
  {
    key.kind: source.lang.swift.syntaxtype.identifier,
    key.offset: 3796,
    key.length: 21
  },
  {
    key.kind: source.lang.swift.ref.class,
    key.name: "FooClassBase",
    key.usr: "c:objc(cs)FooClassBase",
    key.offset: 3820,
    key.length: 12
  },
  {
    key.kind: source.lang.swift.syntaxtype.attribute.builtin,
    key.offset: 3839,
    key.length: 11
  },
  {
    key.kind: source.lang.swift.syntaxtype.keyword,
    key.offset: 3851,
    key.length: 4
  },
  {
    key.kind: source.lang.swift.syntaxtype.argument,
    key.offset: 3857,
    key.length: 3
  },
  {
    key.kind: source.lang.swift.syntaxtype.parameter,
    key.offset: 3861,
    key.length: 1
  },
  {
    key.kind: source.lang.swift.syntaxtype.identifier,
    key.offset: 3857,
    key.length: 3
  },
  {
    key.kind: source.lang.swift.syntaxtype.identifier,
    key.offset: 3861,
    key.length: 1
  },
  {
    key.kind: source.lang.swift.ref.struct,
    key.name: "Int32",
    key.usr: "s:Vs5Int32",
    key.offset: 3864,
    key.length: 5
  },
  {
    key.kind: source.lang.swift.syntaxtype.keyword,
    key.offset: 3875,
    key.length: 5
  },
  {
    key.kind: source.lang.swift.syntaxtype.keyword,
    key.offset: 3881,
    key.length: 4
  },
  {
    key.kind: source.lang.swift.syntaxtype.identifier,
    key.offset: 3886,
    key.length: 7
  },
  {
    key.kind: source.lang.swift.syntaxtype.argument,
    key.offset: 3894,
    key.length: 1
  },
  {
    key.kind: source.lang.swift.syntaxtype.parameter,
    key.offset: 3896,
    key.length: 1
  },
  {
    key.kind: source.lang.swift.syntaxtype.identifier,
    key.offset: 3896,
    key.length: 1
  },
  {
    key.kind: source.lang.swift.ref.struct,
    key.name: "Int32",
    key.usr: "s:Vs5Int32",
    key.offset: 3899,
    key.length: 5
  },
  {
    key.kind: source.lang.swift.syntaxtype.typeidentifier,
    key.offset: 3909,
    key.length: 4
  },
  {
    key.kind: source.lang.swift.syntaxtype.keyword,
    key.offset: 3919,
    key.length: 4
  },
  {
    key.kind: source.lang.swift.syntaxtype.identifier,
    key.offset: 3924,
    key.length: 11
  },
  {
    key.kind: source.lang.swift.syntaxtype.keyword,
    key.offset: 3942,
    key.length: 4
  },
  {
    key.kind: source.lang.swift.syntaxtype.identifier,
    key.offset: 3947,
    key.length: 16
  },
  {
    key.kind: source.lang.swift.syntaxtype.keyword,
    key.offset: 3970,
    key.length: 4
  },
  {
    key.kind: source.lang.swift.syntaxtype.identifier,
    key.offset: 3975,
    key.length: 10
  },
  {
    key.kind: source.lang.swift.syntaxtype.keyword,
    key.offset: 3992,
    key.length: 4
  },
  {
    key.kind: source.lang.swift.syntaxtype.identifier,
    key.offset: 3997,
    key.length: 22
  },
  {
    key.kind: source.lang.swift.syntaxtype.keyword,
    key.offset: 4026,
    key.length: 4
  },
  {
    key.kind: source.lang.swift.syntaxtype.identifier,
    key.offset: 4031,
    key.length: 22
  },
  {
    key.kind: source.lang.swift.syntaxtype.keyword,
    key.offset: 4060,
    key.length: 4
  },
  {
    key.kind: source.lang.swift.syntaxtype.identifier,
    key.offset: 4065,
    key.length: 21
  },
  {
    key.kind: source.lang.swift.syntaxtype.keyword,
    key.offset: 4093,
    key.length: 4
  },
  {
    key.kind: source.lang.swift.syntaxtype.identifier,
    key.offset: 4098,
    key.length: 23
  },
  {
    key.kind: source.lang.swift.syntaxtype.keyword,
    key.offset: 4128,
    key.length: 4
  },
  {
    key.kind: source.lang.swift.syntaxtype.identifier,
    key.offset: 4133,
    key.length: 25
  },
  {
    key.kind: source.lang.swift.syntaxtype.keyword,
    key.offset: 4165,
    key.length: 4
  },
  {
    key.kind: source.lang.swift.syntaxtype.identifier,
    key.offset: 4170,
    key.length: 25
  },
  {
    key.kind: source.lang.swift.syntaxtype.keyword,
    key.offset: 4202,
    key.length: 4
  },
  {
    key.kind: source.lang.swift.syntaxtype.identifier,
    key.offset: 4207,
    key.length: 24
  },
  {
    key.kind: source.lang.swift.syntaxtype.keyword,
    key.offset: 4238,
    key.length: 4
  },
  {
    key.kind: source.lang.swift.syntaxtype.identifier,
    key.offset: 4243,
    key.length: 26
  },
  {
    key.kind: source.lang.swift.syntaxtype.keyword,
    key.offset: 4274,
    key.length: 9
  },
  {
    key.kind: source.lang.swift.syntaxtype.identifier,
    key.offset: 4284,
    key.length: 12
  },
  {
    key.kind: source.lang.swift.ref.struct,
    key.name: "OpaquePointer",
    key.usr: "s:Vs13OpaquePointer",
    key.offset: 4299,
    key.length: 13
  },
  {
    key.kind: source.lang.swift.syntaxtype.keyword,
    key.offset: 4313,
    key.length: 4
  },
  {
    key.kind: source.lang.swift.syntaxtype.identifier,
    key.offset: 4318,
    key.length: 16
  },
  {
    key.kind: source.lang.swift.syntaxtype.argument,
    key.offset: 4335,
    key.length: 1
  },
  {
    key.kind: source.lang.swift.syntaxtype.parameter,
    key.offset: 4337,
    key.length: 1
  },
  {
    key.kind: source.lang.swift.ref.typealias,
    key.name: "FooCFTypeRef",
    key.usr: "c:Foo.h@T@FooCFTypeRef",
    key.offset: 4340,
    key.length: 12
  },
  {
    key.kind: source.lang.swift.syntaxtype.keyword,
    key.offset: 4354,
    key.length: 4
  },
  {
    key.kind: source.lang.swift.syntaxtype.identifier,
    key.offset: 4359,
    key.length: 11
  },
  {
    key.kind: source.lang.swift.syntaxtype.argument,
    key.offset: 4371,
    key.length: 1
  },
  {
    key.kind: source.lang.swift.syntaxtype.parameter,
    key.offset: 4373,
    key.length: 1
  },
  {
    key.kind: source.lang.swift.syntaxtype.identifier,
    key.offset: 4373,
    key.length: 1
  },
  {
    key.kind: source.lang.swift.ref.struct,
    key.name: "Int32",
    key.usr: "s:Vs5Int32",
    key.offset: 4376,
    key.length: 5
  },
  {
    key.kind: source.lang.swift.ref.struct,
    key.name: "Int32",
    key.usr: "s:Vs5Int32",
    key.offset: 4386,
    key.length: 5
  },
  {
    key.kind: source.lang.swift.syntaxtype.keyword,
    key.offset: 4392,
    key.length: 6
  },
  {
    key.kind: source.lang.swift.syntaxtype.identifier,
    key.offset: 4399,
    key.length: 11
  },
  {
    key.kind: source.lang.swift.ref.protocol,
    key.name: "RawRepresentable",
    key.usr: "s:Ps16RawRepresentable",
    key.offset: 4413,
    key.length: 16
  },
  {
    key.kind: source.lang.swift.ref.protocol,
    key.name: "Equatable",
    key.usr: "s:Ps9Equatable",
    key.offset: 4431,
    key.length: 9
  },
  {
    key.kind: source.lang.swift.syntaxtype.keyword,
    key.offset: 4447,
    key.length: 4
  },
  {
    key.kind: source.lang.swift.syntaxtype.argument,
    key.offset: 4452,
    key.length: 1
  },
  {
    key.kind: source.lang.swift.syntaxtype.parameter,
    key.offset: 4454,
    key.length: 8
  },
  {
    key.kind: source.lang.swift.syntaxtype.identifier,
    key.offset: 4454,
    key.length: 8
  },
  {
    key.kind: source.lang.swift.ref.struct,
    key.name: "UInt32",
    key.usr: "s:Vs6UInt32",
    key.offset: 4464,
    key.length: 6
  },
  {
    key.kind: source.lang.swift.syntaxtype.keyword,
    key.offset: 4476,
    key.length: 4
  },
  {
    key.kind: source.lang.swift.syntaxtype.argument,
    key.offset: 4481,
    key.length: 8
  },
  {
    key.kind: source.lang.swift.syntaxtype.parameter,
    key.offset: 4490,
    key.length: 8
  },
  {
    key.kind: source.lang.swift.syntaxtype.identifier,
    key.offset: 4481,
    key.length: 8
  },
  {
    key.kind: source.lang.swift.syntaxtype.identifier,
    key.offset: 4490,
    key.length: 8
  },
  {
    key.kind: source.lang.swift.ref.struct,
    key.name: "UInt32",
    key.usr: "s:Vs6UInt32",
    key.offset: 4500,
    key.length: 6
  },
  {
    key.kind: source.lang.swift.syntaxtype.keyword,
    key.offset: 4512,
    key.length: 3
  },
  {
    key.kind: source.lang.swift.syntaxtype.identifier,
    key.offset: 4516,
    key.length: 8
  },
  {
    key.kind: source.lang.swift.ref.struct,
    key.name: "UInt32",
    key.usr: "s:Vs6UInt32",
    key.offset: 4526,
    key.length: 6
  },
  {
    key.kind: source.lang.swift.syntaxtype.keyword,
    key.offset: 4535,
    key.length: 3
  },
  {
    key.kind: source.lang.swift.syntaxtype.identifier,
    key.offset: 4539,
    key.length: 12
  },
  {
    key.kind: source.lang.swift.ref.struct,
    key.name: "FooSubEnum1",
    key.usr: "c:@E@FooSubEnum1",
    key.offset: 4553,
    key.length: 11
  },
  {
    key.kind: source.lang.swift.syntaxtype.identifier,
    key.offset: 4567,
    key.length: 3
  },
  {
    key.kind: source.lang.swift.syntaxtype.keyword,
    key.offset: 4573,
    key.length: 3
  },
  {
    key.kind: source.lang.swift.syntaxtype.identifier,
    key.offset: 4577,
    key.length: 12
  },
  {
    key.kind: source.lang.swift.ref.struct,
    key.name: "FooSubEnum1",
    key.usr: "c:@E@FooSubEnum1",
    key.offset: 4591,
    key.length: 11
  },
  {
    key.kind: source.lang.swift.syntaxtype.identifier,
    key.offset: 4605,
    key.length: 3
  },
  {
    key.kind: source.lang.swift.syntaxtype.keyword,
    key.offset: 4611,
    key.length: 3
  },
  {
    key.kind: source.lang.swift.syntaxtype.identifier,
    key.offset: 4615,
    key.length: 25
  },
  {
    key.kind: source.lang.swift.ref.struct,
    key.name: "Int",
    key.usr: "s:Si",
    key.offset: 4642,
    key.length: 3
  },
  {
    key.kind: source.lang.swift.syntaxtype.identifier,
    key.offset: 4648,
    key.length: 3
  }
]
[
  {
    key.kind: source.lang.swift.decl.struct,
    key.name: "FooEnum1",
    key.usr: "c:@E@FooEnum1",
    key.doc.full_as_xml: "<Enum file=Foo.h line=\"16\" column=\"6\"><Name>FooEnum1</Name><USR>c:@E@FooEnum1</USR><Declaration>struct FooEnum1 : RawRepresentable, Equatable</Declaration><Abstract><Para> Aaa.  FooEnum1.  Bbb.</Para></Abstract></Enum>",
    key.offset: 36,
    key.length: 139,
    key.fully_annotated_decl: "<decl.struct><syntaxtype.keyword>struct</syntaxtype.keyword> <decl.name>FooEnum1</decl.name> : <ref.protocol usr=\"s:Ps16RawRepresentable\">RawRepresentable</ref.protocol>, <ref.protocol usr=\"s:Ps9Equatable\">Equatable</ref.protocol></decl.struct>",
    key.conforms: [
      {
        key.kind: source.lang.swift.ref.protocol,
        key.name: "RawRepresentable",
        key.usr: "s:Ps16RawRepresentable"
      },
      {
        key.kind: source.lang.swift.ref.protocol,
        key.name: "Equatable",
        key.usr: "s:Ps9Equatable"
      }
    ],
    key.entities: [
      {
        key.kind: source.lang.swift.decl.function.constructor,
        key.name: "init(_:)",
        key.usr: "s:FVSC8FooEnum1cFVs6UInt32S_",
        key.offset: 88,
        key.length: 24,
        key.fully_annotated_decl: "<decl.function.constructor><syntaxtype.keyword>init</syntaxtype.keyword>(<decl.var.parameter><decl.var.parameter.argument_label>_</decl.var.parameter.argument_label> <decl.var.parameter.name>rawValue</decl.var.parameter.name>: <decl.var.parameter.type><ref.struct usr=\"s:Vs6UInt32\">UInt32</ref.struct></decl.var.parameter.type></decl.var.parameter>)</decl.function.constructor>",
        key.entities: [
          {
            key.kind: source.lang.swift.decl.var.local,
            key.keyword: "_",
            key.name: "rawValue",
            key.offset: 105,
            key.length: 6
          }
        ]
      },
      {
        key.kind: source.lang.swift.decl.function.constructor,
        key.name: "init(rawValue:)",
        key.usr: "s:FVSC8FooEnum1cFT8rawValueVs6UInt32_S_",
        key.offset: 117,
        key.length: 31,
        key.fully_annotated_decl: "<decl.function.constructor><syntaxtype.keyword>init</syntaxtype.keyword>(<decl.var.parameter><decl.var.parameter.argument_label>rawValue</decl.var.parameter.argument_label>: <decl.var.parameter.type><ref.struct usr=\"s:Vs6UInt32\">UInt32</ref.struct></decl.var.parameter.type></decl.var.parameter>)</decl.function.constructor>",
        key.conforms: [
          {
            key.kind: source.lang.swift.ref.function.constructor,
            key.name: "init(rawValue:)",
            key.usr: "s:FPs16RawRepresentablecFT8rawValuewx8RawValue_GSqx_"
          }
        ],
        key.entities: [
          {
            key.kind: source.lang.swift.decl.var.local,
            key.keyword: "rawValue",
            key.name: "rawValue",
            key.offset: 141,
            key.length: 6
          }
        ]
      },
      {
        key.kind: source.lang.swift.decl.var.instance,
        key.name: "rawValue",
        key.usr: "s:vVSC8FooEnum18rawValueVs6UInt32",
        key.offset: 153,
        key.length: 20,
        key.fully_annotated_decl: "<decl.var.instance><syntaxtype.keyword>var</syntaxtype.keyword> <decl.name>rawValue</decl.name>: <decl.var.type><ref.struct usr=\"s:Vs6UInt32\">UInt32</ref.struct></decl.var.type></decl.var.instance>",
        key.conforms: [
          {
            key.kind: source.lang.swift.ref.var.instance,
            key.name: "rawValue",
            key.usr: "s:vPs16RawRepresentable8rawValuewx8RawValue"
          }
        ]
      }
    ]
  },
  {
    key.kind: source.lang.swift.decl.var.global,
    key.name: "FooEnum1X",
    key.usr: "c:@E@FooEnum1@FooEnum1X",
    key.doc.full_as_xml: "<Variable file=Foo.h line=\"18\" column=\"3\"><Name>FooEnum1X</Name><USR>c:@E@FooEnum1@FooEnum1X</USR><Declaration>var FooEnum1X: FooEnum1 { get }</Declaration><Abstract><Para> Aaa.  FooEnum1X.  Bbb.</Para></Abstract></Variable>",
    key.offset: 176,
    key.length: 31,
    key.fully_annotated_decl: "<decl.var.global><syntaxtype.keyword>var</syntaxtype.keyword> <decl.name>FooEnum1X</decl.name>: <decl.var.type><ref.struct usr=\"c:@E@FooEnum1\">FooEnum1</ref.struct></decl.var.type> { <syntaxtype.keyword>get</syntaxtype.keyword> }</decl.var.global>"
  },
  {
    key.kind: source.lang.swift.decl.struct,
    key.name: "FooEnum2",
    key.usr: "c:@E@FooEnum2",
    key.offset: 208,
    key.length: 139,
    key.fully_annotated_decl: "<decl.struct><syntaxtype.keyword>struct</syntaxtype.keyword> <decl.name>FooEnum2</decl.name> : <ref.protocol usr=\"s:Ps16RawRepresentable\">RawRepresentable</ref.protocol>, <ref.protocol usr=\"s:Ps9Equatable\">Equatable</ref.protocol></decl.struct>",
    key.conforms: [
      {
        key.kind: source.lang.swift.ref.protocol,
        key.name: "RawRepresentable",
        key.usr: "s:Ps16RawRepresentable"
      },
      {
        key.kind: source.lang.swift.ref.protocol,
        key.name: "Equatable",
        key.usr: "s:Ps9Equatable"
      }
    ],
    key.entities: [
      {
        key.kind: source.lang.swift.decl.function.constructor,
        key.name: "init(_:)",
        key.usr: "s:FVSC8FooEnum2cFVs6UInt32S_",
        key.offset: 260,
        key.length: 24,
        key.fully_annotated_decl: "<decl.function.constructor><syntaxtype.keyword>init</syntaxtype.keyword>(<decl.var.parameter><decl.var.parameter.argument_label>_</decl.var.parameter.argument_label> <decl.var.parameter.name>rawValue</decl.var.parameter.name>: <decl.var.parameter.type><ref.struct usr=\"s:Vs6UInt32\">UInt32</ref.struct></decl.var.parameter.type></decl.var.parameter>)</decl.function.constructor>",
        key.entities: [
          {
            key.kind: source.lang.swift.decl.var.local,
            key.keyword: "_",
            key.name: "rawValue",
            key.offset: 277,
            key.length: 6
          }
        ]
      },
      {
        key.kind: source.lang.swift.decl.function.constructor,
        key.name: "init(rawValue:)",
        key.usr: "s:FVSC8FooEnum2cFT8rawValueVs6UInt32_S_",
        key.offset: 289,
        key.length: 31,
        key.fully_annotated_decl: "<decl.function.constructor><syntaxtype.keyword>init</syntaxtype.keyword>(<decl.var.parameter><decl.var.parameter.argument_label>rawValue</decl.var.parameter.argument_label>: <decl.var.parameter.type><ref.struct usr=\"s:Vs6UInt32\">UInt32</ref.struct></decl.var.parameter.type></decl.var.parameter>)</decl.function.constructor>",
        key.conforms: [
          {
            key.kind: source.lang.swift.ref.function.constructor,
            key.name: "init(rawValue:)",
            key.usr: "s:FPs16RawRepresentablecFT8rawValuewx8RawValue_GSqx_"
          }
        ],
        key.entities: [
          {
            key.kind: source.lang.swift.decl.var.local,
            key.keyword: "rawValue",
            key.name: "rawValue",
            key.offset: 313,
            key.length: 6
          }
        ]
      },
      {
        key.kind: source.lang.swift.decl.var.instance,
        key.name: "rawValue",
        key.usr: "s:vVSC8FooEnum28rawValueVs6UInt32",
        key.offset: 325,
        key.length: 20,
        key.fully_annotated_decl: "<decl.var.instance><syntaxtype.keyword>var</syntaxtype.keyword> <decl.name>rawValue</decl.name>: <decl.var.type><ref.struct usr=\"s:Vs6UInt32\">UInt32</ref.struct></decl.var.type></decl.var.instance>",
        key.conforms: [
          {
            key.kind: source.lang.swift.ref.var.instance,
            key.name: "rawValue",
            key.usr: "s:vPs16RawRepresentable8rawValuewx8RawValue"
          }
        ]
      }
    ]
  },
  {
    key.kind: source.lang.swift.decl.var.global,
    key.name: "FooEnum2X",
    key.usr: "c:@E@FooEnum2@FooEnum2X",
    key.offset: 348,
    key.length: 31,
    key.fully_annotated_decl: "<decl.var.global><syntaxtype.keyword>var</syntaxtype.keyword> <decl.name>FooEnum2X</decl.name>: <decl.var.type><ref.struct usr=\"c:@E@FooEnum2\">FooEnum2</ref.struct></decl.var.type> { <syntaxtype.keyword>get</syntaxtype.keyword> }</decl.var.global>"
  },
  {
    key.kind: source.lang.swift.decl.var.global,
    key.name: "FooEnum2Y",
    key.usr: "c:@E@FooEnum2@FooEnum2Y",
    key.offset: 380,
    key.length: 31,
    key.fully_annotated_decl: "<decl.var.global><syntaxtype.keyword>var</syntaxtype.keyword> <decl.name>FooEnum2Y</decl.name>: <decl.var.type><ref.struct usr=\"c:@E@FooEnum2\">FooEnum2</ref.struct></decl.var.type> { <syntaxtype.keyword>get</syntaxtype.keyword> }</decl.var.global>"
  },
  {
    key.kind: source.lang.swift.decl.struct,
    key.name: "FooEnum3",
    key.usr: "c:@E@FooEnum3",
    key.offset: 412,
    key.length: 139,
    key.fully_annotated_decl: "<decl.struct><syntaxtype.keyword>struct</syntaxtype.keyword> <decl.name>FooEnum3</decl.name> : <ref.protocol usr=\"s:Ps16RawRepresentable\">RawRepresentable</ref.protocol>, <ref.protocol usr=\"s:Ps9Equatable\">Equatable</ref.protocol></decl.struct>",
    key.conforms: [
      {
        key.kind: source.lang.swift.ref.protocol,
        key.name: "RawRepresentable",
        key.usr: "s:Ps16RawRepresentable"
      },
      {
        key.kind: source.lang.swift.ref.protocol,
        key.name: "Equatable",
        key.usr: "s:Ps9Equatable"
      }
    ],
    key.entities: [
      {
        key.kind: source.lang.swift.decl.function.constructor,
        key.name: "init(_:)",
        key.usr: "s:FVSC8FooEnum3cFVs6UInt32S_",
        key.offset: 464,
        key.length: 24,
        key.fully_annotated_decl: "<decl.function.constructor><syntaxtype.keyword>init</syntaxtype.keyword>(<decl.var.parameter><decl.var.parameter.argument_label>_</decl.var.parameter.argument_label> <decl.var.parameter.name>rawValue</decl.var.parameter.name>: <decl.var.parameter.type><ref.struct usr=\"s:Vs6UInt32\">UInt32</ref.struct></decl.var.parameter.type></decl.var.parameter>)</decl.function.constructor>",
        key.entities: [
          {
            key.kind: source.lang.swift.decl.var.local,
            key.keyword: "_",
            key.name: "rawValue",
            key.offset: 481,
            key.length: 6
          }
        ]
      },
      {
        key.kind: source.lang.swift.decl.function.constructor,
        key.name: "init(rawValue:)",
        key.usr: "s:FVSC8FooEnum3cFT8rawValueVs6UInt32_S_",
        key.offset: 493,
        key.length: 31,
        key.fully_annotated_decl: "<decl.function.constructor><syntaxtype.keyword>init</syntaxtype.keyword>(<decl.var.parameter><decl.var.parameter.argument_label>rawValue</decl.var.parameter.argument_label>: <decl.var.parameter.type><ref.struct usr=\"s:Vs6UInt32\">UInt32</ref.struct></decl.var.parameter.type></decl.var.parameter>)</decl.function.constructor>",
        key.conforms: [
          {
            key.kind: source.lang.swift.ref.function.constructor,
            key.name: "init(rawValue:)",
            key.usr: "s:FPs16RawRepresentablecFT8rawValuewx8RawValue_GSqx_"
          }
        ],
        key.entities: [
          {
            key.kind: source.lang.swift.decl.var.local,
            key.keyword: "rawValue",
            key.name: "rawValue",
            key.offset: 517,
            key.length: 6
          }
        ]
      },
      {
        key.kind: source.lang.swift.decl.var.instance,
        key.name: "rawValue",
        key.usr: "s:vVSC8FooEnum38rawValueVs6UInt32",
        key.offset: 529,
        key.length: 20,
        key.fully_annotated_decl: "<decl.var.instance><syntaxtype.keyword>var</syntaxtype.keyword> <decl.name>rawValue</decl.name>: <decl.var.type><ref.struct usr=\"s:Vs6UInt32\">UInt32</ref.struct></decl.var.type></decl.var.instance>",
        key.conforms: [
          {
            key.kind: source.lang.swift.ref.var.instance,
            key.name: "rawValue",
            key.usr: "s:vPs16RawRepresentable8rawValuewx8RawValue"
          }
        ]
      }
    ]
  },
  {
    key.kind: source.lang.swift.decl.var.global,
    key.name: "FooEnum3X",
    key.usr: "c:@E@FooEnum3@FooEnum3X",
    key.offset: 552,
    key.length: 31,
    key.fully_annotated_decl: "<decl.var.global><syntaxtype.keyword>var</syntaxtype.keyword> <decl.name>FooEnum3X</decl.name>: <decl.var.type><ref.struct usr=\"c:@E@FooEnum3\">FooEnum3</ref.struct></decl.var.type> { <syntaxtype.keyword>get</syntaxtype.keyword> }</decl.var.global>"
  },
  {
    key.kind: source.lang.swift.decl.var.global,
    key.name: "FooEnum3Y",
    key.usr: "c:@E@FooEnum3@FooEnum3Y",
    key.offset: 584,
    key.length: 31,
    key.fully_annotated_decl: "<decl.var.global><syntaxtype.keyword>var</syntaxtype.keyword> <decl.name>FooEnum3Y</decl.name>: <decl.var.type><ref.struct usr=\"c:@E@FooEnum3\">FooEnum3</ref.struct></decl.var.type> { <syntaxtype.keyword>get</syntaxtype.keyword> }</decl.var.global>"
  },
  {
    key.kind: source.lang.swift.decl.enum,
    key.name: "FooComparisonResult",
    key.usr: "c:@E@FooComparisonResult",
    key.doc.full_as_xml: "<Enum line=\"1\" column=\"1\"><Name>FooComparisonResult</Name><USR>c:@E@FooComparisonResult</USR><Declaration>enum FooComparisonResult : Int</Declaration><Abstract><Para> Aaa.  FooComparisonResult.  Bbb.</Para></Abstract></Enum>",
    key.offset: 616,
    key.length: 108,
    key.fully_annotated_decl: "<decl.enum><syntaxtype.keyword>enum</syntaxtype.keyword> <decl.name>FooComparisonResult</decl.name> : <ref.struct usr=\"s:Si\">Int</ref.struct></decl.enum>",
    key.inherits: [
      {
        key.kind: source.lang.swift.ref.struct,
        key.name: "Int",
        key.usr: "s:Si"
      }
    ],
    key.entities: [
      {
        key.kind: source.lang.swift.decl.enumelement,
        key.name: "orderedAscending",
        key.usr: "c:@E@FooComparisonResult@FooOrderedAscending",
        key.offset: 653,
        key.length: 21,
<<<<<<< HEAD
        key.fully_annotated_decl: "<decl.enumelement>case <decl.name>orderedAscending</decl.name></decl.enumelement>"
=======
        key.fully_annotated_decl: "<decl.enumelement><syntaxtype.keyword>case</syntaxtype.keyword> <decl.name>OrderedAscending</decl.name></decl.enumelement>"
>>>>>>> 502c10fe
      },
      {
        key.kind: source.lang.swift.decl.enumelement,
        key.name: "orderedSame",
        key.usr: "c:@E@FooComparisonResult@FooOrderedSame",
        key.offset: 679,
        key.length: 16,
<<<<<<< HEAD
        key.fully_annotated_decl: "<decl.enumelement>case <decl.name>orderedSame</decl.name></decl.enumelement>"
=======
        key.fully_annotated_decl: "<decl.enumelement><syntaxtype.keyword>case</syntaxtype.keyword> <decl.name>OrderedSame</decl.name></decl.enumelement>"
>>>>>>> 502c10fe
      },
      {
        key.kind: source.lang.swift.decl.enumelement,
        key.name: "orderedDescending",
        key.usr: "c:@E@FooComparisonResult@FooOrderedDescending",
        key.offset: 700,
        key.length: 22,
<<<<<<< HEAD
        key.fully_annotated_decl: "<decl.enumelement>case <decl.name>orderedDescending</decl.name></decl.enumelement>"
=======
        key.fully_annotated_decl: "<decl.enumelement><syntaxtype.keyword>case</syntaxtype.keyword> <decl.name>OrderedDescending</decl.name></decl.enumelement>"
>>>>>>> 502c10fe
      }
    ]
  },
  {
    key.kind: source.lang.swift.decl.struct,
    key.name: "FooRuncingOptions",
    key.usr: "c:@E@FooRuncingOptions",
    key.doc.full_as_xml: "<Enum line=\"1\" column=\"1\"><Name>FooRuncingOptions</Name><USR>c:@E@FooRuncingOptions</USR><Declaration>struct FooRuncingOptions : OptionSet</Declaration><Abstract><Para> Aaa.  FooRuncingOptions.  Bbb.</Para></Abstract></Enum>",
    key.offset: 725,
<<<<<<< HEAD
    key.length: 182,
    key.fully_annotated_decl: "<decl.struct>struct <decl.name>FooRuncingOptions</decl.name> : <ref.protocol usr=\"s:Ps9OptionSet\">OptionSet</ref.protocol></decl.struct>",
=======
    key.length: 186,
    key.fully_annotated_decl: "<decl.struct><syntaxtype.keyword>struct</syntaxtype.keyword> <decl.name>FooRuncingOptions</decl.name> : <ref.protocol usr=\"s:Ps13OptionSetType\">OptionSetType</ref.protocol></decl.struct>",
>>>>>>> 502c10fe
    key.conforms: [
      {
        key.kind: source.lang.swift.ref.protocol,
        key.name: "OptionSet",
        key.usr: "s:Ps9OptionSet"
      }
    ],
    key.entities: [
      {
        key.kind: source.lang.swift.decl.function.constructor,
        key.name: "init(rawValue:)",
        key.usr: "s:FVSC17FooRuncingOptionscFT8rawValueSi_S_",
        key.offset: 768,
        key.length: 28,
        key.fully_annotated_decl: "<decl.function.constructor><syntaxtype.keyword>init</syntaxtype.keyword>(<decl.var.parameter><decl.var.parameter.argument_label>rawValue</decl.var.parameter.argument_label>: <decl.var.parameter.type><ref.struct usr=\"s:Si\">Int</ref.struct></decl.var.parameter.type></decl.var.parameter>)</decl.function.constructor>",
        key.conforms: [
          {
            key.kind: source.lang.swift.ref.function.constructor,
            key.name: "init(rawValue:)",
            key.usr: "s:FPs9OptionSetcFT8rawValuewx8RawValue_x"
          },
          {
            key.kind: source.lang.swift.ref.function.constructor,
            key.name: "init(rawValue:)",
            key.usr: "s:FPs16RawRepresentablecFT8rawValuewx8RawValue_GSqx_"
          }
        ],
        key.entities: [
          {
            key.kind: source.lang.swift.decl.var.local,
            key.keyword: "rawValue",
            key.name: "rawValue",
            key.offset: 792,
            key.length: 3
          }
        ]
      },
      {
        key.kind: source.lang.swift.decl.var.static,
        key.name: "enableMince",
        key.usr: "c:@E@FooRuncingOptions@FooRuncingEnableMince",
        key.offset: 801,
        key.length: 49,
<<<<<<< HEAD
        key.fully_annotated_decl: "<decl.var.static>static var <decl.name>enableMince</decl.name>: <ref.struct usr=\"c:@E@FooRuncingOptions\">FooRuncingOptions</ref.struct> { get }</decl.var.static>"
=======
        key.fully_annotated_decl: "<decl.var.static><syntaxtype.keyword>static</syntaxtype.keyword> <syntaxtype.keyword>var</syntaxtype.keyword> <decl.name>EnableMince</decl.name>: <decl.var.type><ref.struct usr=\"c:@E@FooRuncingOptions\">FooRuncingOptions</ref.struct></decl.var.type> { <syntaxtype.keyword>get</syntaxtype.keyword> }</decl.var.static>"
>>>>>>> 502c10fe
      },
      {
        key.kind: source.lang.swift.decl.var.static,
        key.name: "enableQuince",
        key.usr: "c:@E@FooRuncingOptions@FooRuncingEnableQuince",
        key.offset: 855,
        key.length: 50,
<<<<<<< HEAD
        key.fully_annotated_decl: "<decl.var.static>static var <decl.name>enableQuince</decl.name>: <ref.struct usr=\"c:@E@FooRuncingOptions\">FooRuncingOptions</ref.struct> { get }</decl.var.static>"
=======
        key.fully_annotated_decl: "<decl.var.static><syntaxtype.keyword>static</syntaxtype.keyword> <syntaxtype.keyword>var</syntaxtype.keyword> <decl.name>EnableQuince</decl.name>: <decl.var.type><ref.struct usr=\"c:@E@FooRuncingOptions\">FooRuncingOptions</ref.struct></decl.var.type> { <syntaxtype.keyword>get</syntaxtype.keyword> }</decl.var.static>"
>>>>>>> 502c10fe
      }
    ]
  },
  {
    key.kind: source.lang.swift.decl.struct,
    key.name: "FooStruct1",
    key.usr: "c:@S@FooStruct1",
    key.offset: 908,
    key.length: 101,
    key.fully_annotated_decl: "<decl.struct><syntaxtype.keyword>struct</syntaxtype.keyword> <decl.name>FooStruct1</decl.name></decl.struct>",
    key.entities: [
      {
        key.kind: source.lang.swift.decl.var.instance,
        key.name: "x",
        key.usr: "c:@S@FooStruct1@FI@x",
        key.offset: 932,
        key.length: 12,
        key.fully_annotated_decl: "<decl.var.instance><syntaxtype.keyword>var</syntaxtype.keyword> <decl.name>x</decl.name>: <decl.var.type><ref.struct usr=\"s:Vs5Int32\">Int32</ref.struct></decl.var.type></decl.var.instance>"
      },
      {
        key.kind: source.lang.swift.decl.var.instance,
        key.name: "y",
        key.usr: "c:@S@FooStruct1@FI@y",
        key.offset: 949,
        key.length: 13,
        key.fully_annotated_decl: "<decl.var.instance><syntaxtype.keyword>var</syntaxtype.keyword> <decl.name>y</decl.name>: <decl.var.type><ref.struct usr=\"s:Sd\">Double</ref.struct></decl.var.type></decl.var.instance>"
      },
      {
        key.kind: source.lang.swift.decl.function.constructor,
        key.name: "init()",
        key.usr: "s:FVSC10FooStruct1cFT_S_",
        key.offset: 967,
        key.length: 6,
        key.fully_annotated_decl: "<decl.function.constructor><syntaxtype.keyword>init</syntaxtype.keyword>()</decl.function.constructor>"
      },
      {
        key.kind: source.lang.swift.decl.function.constructor,
        key.name: "init(x:y:)",
        key.usr: "s:FVSC10FooStruct1cFT1xVs5Int321ySd_S_",
        key.offset: 978,
        key.length: 29,
        key.fully_annotated_decl: "<decl.function.constructor><syntaxtype.keyword>init</syntaxtype.keyword>(<decl.var.parameter><decl.var.parameter.argument_label>x</decl.var.parameter.argument_label>: <decl.var.parameter.type><ref.struct usr=\"s:Vs5Int32\">Int32</ref.struct></decl.var.parameter.type></decl.var.parameter>, <decl.var.parameter><decl.var.parameter.argument_label>y</decl.var.parameter.argument_label>: <decl.var.parameter.type><ref.struct usr=\"s:Sd\">Double</ref.struct></decl.var.parameter.type></decl.var.parameter>)</decl.function.constructor>",
        key.entities: [
          {
            key.kind: source.lang.swift.decl.var.local,
            key.keyword: "x",
            key.name: "x",
            key.offset: 988,
            key.length: 5
          },
          {
            key.kind: source.lang.swift.decl.var.local,
            key.keyword: "y",
            key.name: "y",
            key.offset: 1000,
            key.length: 6
          }
        ]
      }
    ]
  },
  {
    key.kind: source.lang.swift.decl.struct,
    key.name: "FooStruct2",
    key.usr: "c:@S@FooStruct2",
    key.offset: 1010,
    key.length: 101,
    key.fully_annotated_decl: "<decl.struct><syntaxtype.keyword>struct</syntaxtype.keyword> <decl.name>FooStruct2</decl.name></decl.struct>",
    key.entities: [
      {
        key.kind: source.lang.swift.decl.var.instance,
        key.name: "x",
        key.usr: "c:@S@FooStruct2@FI@x",
        key.offset: 1034,
        key.length: 12,
        key.fully_annotated_decl: "<decl.var.instance><syntaxtype.keyword>var</syntaxtype.keyword> <decl.name>x</decl.name>: <decl.var.type><ref.struct usr=\"s:Vs5Int32\">Int32</ref.struct></decl.var.type></decl.var.instance>"
      },
      {
        key.kind: source.lang.swift.decl.var.instance,
        key.name: "y",
        key.usr: "c:@S@FooStruct2@FI@y",
        key.offset: 1051,
        key.length: 13,
        key.fully_annotated_decl: "<decl.var.instance><syntaxtype.keyword>var</syntaxtype.keyword> <decl.name>y</decl.name>: <decl.var.type><ref.struct usr=\"s:Sd\">Double</ref.struct></decl.var.type></decl.var.instance>"
      },
      {
        key.kind: source.lang.swift.decl.function.constructor,
        key.name: "init()",
        key.usr: "s:FVSC10FooStruct2cFT_S_",
        key.offset: 1069,
        key.length: 6,
        key.fully_annotated_decl: "<decl.function.constructor><syntaxtype.keyword>init</syntaxtype.keyword>()</decl.function.constructor>"
      },
      {
        key.kind: source.lang.swift.decl.function.constructor,
        key.name: "init(x:y:)",
        key.usr: "s:FVSC10FooStruct2cFT1xVs5Int321ySd_S_",
        key.offset: 1080,
        key.length: 29,
        key.fully_annotated_decl: "<decl.function.constructor><syntaxtype.keyword>init</syntaxtype.keyword>(<decl.var.parameter><decl.var.parameter.argument_label>x</decl.var.parameter.argument_label>: <decl.var.parameter.type><ref.struct usr=\"s:Vs5Int32\">Int32</ref.struct></decl.var.parameter.type></decl.var.parameter>, <decl.var.parameter><decl.var.parameter.argument_label>y</decl.var.parameter.argument_label>: <decl.var.parameter.type><ref.struct usr=\"s:Sd\">Double</ref.struct></decl.var.parameter.type></decl.var.parameter>)</decl.function.constructor>",
        key.entities: [
          {
            key.kind: source.lang.swift.decl.var.local,
            key.keyword: "x",
            key.name: "x",
            key.offset: 1090,
            key.length: 5
          },
          {
            key.kind: source.lang.swift.decl.var.local,
            key.keyword: "y",
            key.name: "y",
            key.offset: 1102,
            key.length: 6
          }
        ]
      }
    ]
  },
  {
    key.kind: source.lang.swift.decl.typealias,
    key.name: "FooStructTypedef1",
    key.usr: "c:Foo.h@T@FooStructTypedef1",
    key.offset: 1112,
    key.length: 40,
    key.fully_annotated_decl: "<decl.typealias><syntaxtype.keyword>typealias</syntaxtype.keyword> <decl.name>FooStructTypedef1</decl.name> = <ref.struct usr=\"c:@S@FooStruct2\">FooStruct2</ref.struct></decl.typealias>"
  },
  {
    key.kind: source.lang.swift.decl.struct,
    key.name: "FooStructTypedef2",
    key.usr: "c:@SA@FooStructTypedef2",
    key.offset: 1153,
    key.length: 108,
    key.fully_annotated_decl: "<decl.struct><syntaxtype.keyword>struct</syntaxtype.keyword> <decl.name>FooStructTypedef2</decl.name></decl.struct>",
    key.entities: [
      {
        key.kind: source.lang.swift.decl.var.instance,
        key.name: "x",
        key.usr: "c:@SA@FooStructTypedef2@FI@x",
        key.offset: 1184,
        key.length: 12,
        key.fully_annotated_decl: "<decl.var.instance><syntaxtype.keyword>var</syntaxtype.keyword> <decl.name>x</decl.name>: <decl.var.type><ref.struct usr=\"s:Vs5Int32\">Int32</ref.struct></decl.var.type></decl.var.instance>"
      },
      {
        key.kind: source.lang.swift.decl.var.instance,
        key.name: "y",
        key.usr: "c:@SA@FooStructTypedef2@FI@y",
        key.offset: 1201,
        key.length: 13,
        key.fully_annotated_decl: "<decl.var.instance><syntaxtype.keyword>var</syntaxtype.keyword> <decl.name>y</decl.name>: <decl.var.type><ref.struct usr=\"s:Sd\">Double</ref.struct></decl.var.type></decl.var.instance>"
      },
      {
        key.kind: source.lang.swift.decl.function.constructor,
        key.name: "init()",
        key.usr: "s:FVSC17FooStructTypedef2cFT_S_",
        key.offset: 1219,
        key.length: 6,
        key.fully_annotated_decl: "<decl.function.constructor><syntaxtype.keyword>init</syntaxtype.keyword>()</decl.function.constructor>"
      },
      {
        key.kind: source.lang.swift.decl.function.constructor,
        key.name: "init(x:y:)",
        key.usr: "s:FVSC17FooStructTypedef2cFT1xVs5Int321ySd_S_",
        key.offset: 1230,
        key.length: 29,
        key.fully_annotated_decl: "<decl.function.constructor><syntaxtype.keyword>init</syntaxtype.keyword>(<decl.var.parameter><decl.var.parameter.argument_label>x</decl.var.parameter.argument_label>: <decl.var.parameter.type><ref.struct usr=\"s:Vs5Int32\">Int32</ref.struct></decl.var.parameter.type></decl.var.parameter>, <decl.var.parameter><decl.var.parameter.argument_label>y</decl.var.parameter.argument_label>: <decl.var.parameter.type><ref.struct usr=\"s:Sd\">Double</ref.struct></decl.var.parameter.type></decl.var.parameter>)</decl.function.constructor>",
        key.entities: [
          {
            key.kind: source.lang.swift.decl.var.local,
            key.keyword: "x",
            key.name: "x",
            key.offset: 1240,
            key.length: 5
          },
          {
            key.kind: source.lang.swift.decl.var.local,
            key.keyword: "y",
            key.name: "y",
            key.offset: 1252,
            key.length: 6
          }
        ]
      }
    ]
  },
  {
    key.kind: source.lang.swift.decl.typealias,
    key.name: "FooTypedef1",
    key.usr: "c:Foo.h@T@FooTypedef1",
    key.doc.full_as_xml: "<Typedef file=Foo.h line=\"59\" column=\"13\"><Name>FooTypedef1</Name><USR>c:Foo.h@T@FooTypedef1</USR><Declaration>typealias FooTypedef1 = Int32</Declaration><Abstract><Para> Aaa.  FooTypedef1.  Bbb.</Para></Abstract></Typedef>",
    key.offset: 1262,
    key.length: 29,
    key.fully_annotated_decl: "<decl.typealias><syntaxtype.keyword>typealias</syntaxtype.keyword> <decl.name>FooTypedef1</decl.name> = <ref.struct usr=\"s:Vs5Int32\">Int32</ref.struct></decl.typealias>"
  },
  {
    key.kind: source.lang.swift.decl.var.global,
    key.name: "fooIntVar",
    key.usr: "c:@fooIntVar",
    key.doc.full_as_xml: "<Variable file=Foo.h line=\"62\" column=\"12\"><Name>fooIntVar</Name><USR>c:@fooIntVar</USR><Declaration>var fooIntVar: Int32</Declaration><Abstract><Para> Aaa.  fooIntVar.  Bbb.</Para></Abstract></Variable>",
    key.offset: 1292,
    key.length: 20,
    key.fully_annotated_decl: "<decl.var.global><syntaxtype.keyword>var</syntaxtype.keyword> <decl.name>fooIntVar</decl.name>: <decl.var.type><ref.struct usr=\"s:Vs5Int32\">Int32</ref.struct></decl.var.type></decl.var.global>"
  },
  {
    key.kind: source.lang.swift.decl.function.free,
    key.name: "fooFunc1(_:)",
    key.usr: "c:@F@fooFunc1",
    key.doc.full_as_xml: "<Function file=Foo.h line=\"65\" column=\"5\"><Name>fooFunc1</Name><USR>c:@F@fooFunc1</USR><Declaration>func fooFunc1(a: Int32) -> Int32</Declaration><Abstract><Para> Aaa.  fooFunc1.  Bbb.</Para></Abstract></Function>",
    key.offset: 1313,
    key.length: 34,
    key.fully_annotated_decl: "<decl.function.free><syntaxtype.keyword>func</syntaxtype.keyword> <decl.name>fooFunc1</decl.name>(<decl.var.parameter><decl.var.parameter.name>a</decl.var.parameter.name>: <decl.var.parameter.type><ref.struct usr=\"s:Vs5Int32\">Int32</ref.struct></decl.var.parameter.type></decl.var.parameter>) -&gt; <decl.function.returntype><ref.struct usr=\"s:Vs5Int32\">Int32</ref.struct></decl.function.returntype></decl.function.free>",
    key.entities: [
      {
        key.kind: source.lang.swift.decl.var.local,
        key.keyword: "_",
        key.name: "a",
        key.offset: 1332,
        key.length: 5
      }
    ]
  },
  {
    key.kind: source.lang.swift.decl.function.free,
    key.name: "fooFunc1AnonymousParam(_:)",
    key.usr: "c:@F@fooFunc1AnonymousParam",
    key.offset: 1348,
    key.length: 48,
    key.fully_annotated_decl: "<decl.function.free><syntaxtype.keyword>func</syntaxtype.keyword> <decl.name>fooFunc1AnonymousParam</decl.name>(<decl.var.parameter><decl.var.parameter.name>_</decl.var.parameter.name>: <decl.var.parameter.type><ref.struct usr=\"s:Vs5Int32\">Int32</ref.struct></decl.var.parameter.type></decl.var.parameter>) -&gt; <decl.function.returntype><ref.struct usr=\"s:Vs5Int32\">Int32</ref.struct></decl.function.returntype></decl.function.free>",
    key.entities: [
      {
        key.kind: source.lang.swift.decl.var.local,
        key.keyword: "_",
        key.offset: 1381,
        key.length: 5
      }
    ]
  },
  {
    key.kind: source.lang.swift.decl.function.free,
    key.name: "fooFunc3(_:_:_:_:)",
    key.usr: "c:@F@fooFunc3",
    key.offset: 1397,
    key.length: 93,
    key.fully_annotated_decl: "<decl.function.free><syntaxtype.keyword>func</syntaxtype.keyword> <decl.name>fooFunc3</decl.name>(<decl.var.parameter><decl.var.parameter.name>a</decl.var.parameter.name>: <decl.var.parameter.type><ref.struct usr=\"s:Vs5Int32\">Int32</ref.struct></decl.var.parameter.type></decl.var.parameter>, <decl.var.parameter><decl.var.parameter.argument_label>_</decl.var.parameter.argument_label> <decl.var.parameter.name>b</decl.var.parameter.name>: <decl.var.parameter.type><ref.struct usr=\"s:Sf\">Float</ref.struct></decl.var.parameter.type></decl.var.parameter>, <decl.var.parameter><decl.var.parameter.argument_label>_</decl.var.parameter.argument_label> <decl.var.parameter.name>c</decl.var.parameter.name>: <decl.var.parameter.type><ref.struct usr=\"s:Sd\">Double</ref.struct></decl.var.parameter.type></decl.var.parameter>, <decl.var.parameter><decl.var.parameter.argument_label>_</decl.var.parameter.argument_label> <decl.var.parameter.name>d</decl.var.parameter.name>: <decl.var.parameter.type><ref.struct usr=\"s:Sp\">UnsafeMutablePointer</ref.struct>&lt;<ref.struct usr=\"s:Vs5Int32\">Int32</ref.struct>&gt;</decl.var.parameter.type></decl.var.parameter>) -&gt; <decl.function.returntype><ref.struct usr=\"s:Vs5Int32\">Int32</ref.struct></decl.function.returntype></decl.function.free>",
    key.entities: [
      {
        key.kind: source.lang.swift.decl.var.local,
        key.keyword: "_",
        key.name: "a",
        key.offset: 1416,
        key.length: 5
      },
      {
        key.kind: source.lang.swift.decl.var.local,
        key.keyword: "_",
        key.name: "b",
        key.offset: 1428,
        key.length: 5
      },
      {
        key.kind: source.lang.swift.decl.var.local,
        key.keyword: "_",
        key.name: "c",
        key.offset: 1440,
        key.length: 6
      },
      {
        key.kind: source.lang.swift.decl.var.local,
        key.keyword: "_",
        key.name: "d",
        key.offset: 1453,
        key.length: 27
      }
    ]
  },
  {
    key.kind: source.lang.swift.decl.function.free,
    key.name: "fooFuncWithBlock(_:)",
    key.usr: "c:@F@fooFuncWithBlock",
    key.offset: 1491,
    key.length: 49,
    key.fully_annotated_decl: "<decl.function.free><syntaxtype.keyword>func</syntaxtype.keyword> <decl.name>fooFuncWithBlock</decl.name>(<decl.var.parameter><decl.var.parameter.name>blk</decl.var.parameter.name>: <decl.var.parameter.type>((<ref.struct usr=\"s:Sf\">Float</ref.struct>) -&gt; <ref.struct usr=\"s:Vs5Int32\">Int32</ref.struct>)!</decl.var.parameter.type></decl.var.parameter>)</decl.function.free>",
    key.entities: [
      {
        key.kind: source.lang.swift.decl.var.local,
        key.keyword: "_",
        key.name: "blk",
        key.offset: 1520,
        key.length: 19
      }
    ]
  },
  {
    key.kind: source.lang.swift.decl.function.free,
    key.name: "fooFuncWithFunctionPointer(_:)",
    key.usr: "c:@F@fooFuncWithFunctionPointer",
    key.offset: 1541,
    key.length: 60,
    key.fully_annotated_decl: "<decl.function.free><syntaxtype.keyword>func</syntaxtype.keyword> <decl.name>fooFuncWithFunctionPointer</decl.name>(<decl.var.parameter><decl.var.parameter.name>fptr</decl.var.parameter.name>: <decl.var.parameter.type>((<ref.struct usr=\"s:Sf\">Float</ref.struct>) -&gt; <ref.struct usr=\"s:Vs5Int32\">Int32</ref.struct>)!</decl.var.parameter.type></decl.var.parameter>)</decl.function.free>",
    key.entities: [
      {
        key.kind: source.lang.swift.decl.var.local,
        key.keyword: "_",
        key.name: "fptr",
        key.offset: 1581,
        key.length: 19
      }
    ]
  },
  {
    key.kind: source.lang.swift.decl.function.free,
    key.name: "fooFuncNoreturn1()",
    key.usr: "c:@F@fooFuncNoreturn1",
    key.offset: 1602,
    key.length: 33,
    key.fully_annotated_decl: "<decl.function.free>@noreturn <syntaxtype.keyword>func</syntaxtype.keyword> <decl.name>fooFuncNoreturn1</decl.name>()</decl.function.free>"
  },
  {
    key.kind: source.lang.swift.decl.function.free,
    key.name: "fooFuncNoreturn2()",
    key.usr: "c:@F@fooFuncNoreturn2",
    key.offset: 1636,
    key.length: 33,
    key.fully_annotated_decl: "<decl.function.free>@noreturn <syntaxtype.keyword>func</syntaxtype.keyword> <decl.name>fooFuncNoreturn2</decl.name>()</decl.function.free>"
  },
  {
    key.kind: source.lang.swift.decl.function.free,
    key.name: "fooFuncWithComment1()",
    key.usr: "c:@F@fooFuncWithComment1",
    key.doc.full_as_xml: "<Function file=Foo.h line=\"88\" column=\"6\"><Name>fooFuncWithComment1</Name><USR>c:@F@fooFuncWithComment1</USR><Declaration>func fooFuncWithComment1()</Declaration><Abstract><Para> Aaa.  fooFuncWithComment1.  Bbb. Ccc.</Para></Abstract><Discussion><Para> Ddd.</Para></Discussion></Function>",
    key.offset: 1670,
    key.length: 26,
    key.fully_annotated_decl: "<decl.function.free><syntaxtype.keyword>func</syntaxtype.keyword> <decl.name>fooFuncWithComment1</decl.name>()</decl.function.free>"
  },
  {
    key.kind: source.lang.swift.decl.function.free,
    key.name: "fooFuncWithComment2()",
    key.usr: "c:@F@fooFuncWithComment2",
    key.doc.full_as_xml: "<Function file=Foo.h line=\"93\" column=\"6\"><Name>fooFuncWithComment2</Name><USR>c:@F@fooFuncWithComment2</USR><Declaration>func fooFuncWithComment2()</Declaration><Abstract><Para>  Aaa.  fooFuncWithComment2.  Bbb.</Para></Abstract></Function>",
    key.offset: 1697,
    key.length: 26,
    key.fully_annotated_decl: "<decl.function.free><syntaxtype.keyword>func</syntaxtype.keyword> <decl.name>fooFuncWithComment2</decl.name>()</decl.function.free>"
  },
  {
    key.kind: source.lang.swift.decl.function.free,
    key.name: "fooFuncWithComment3()",
    key.usr: "c:@F@fooFuncWithComment3",
    key.doc.full_as_xml: "<Function file=Foo.h line=\"101\" column=\"6\"><Name>fooFuncWithComment3</Name><USR>c:@F@fooFuncWithComment3</USR><Declaration>func fooFuncWithComment3()</Declaration><Abstract><Para> Aaa.  fooFuncWithComment3.  Bbb.</Para></Abstract><Discussion><Para> Ccc.</Para></Discussion></Function>",
    key.offset: 1724,
    key.length: 26,
    key.fully_annotated_decl: "<decl.function.free><syntaxtype.keyword>func</syntaxtype.keyword> <decl.name>fooFuncWithComment3</decl.name>()</decl.function.free>"
  },
  {
    key.kind: source.lang.swift.decl.function.free,
    key.name: "fooFuncWithComment4()",
    key.usr: "c:@F@fooFuncWithComment4",
    key.doc.full_as_xml: "<Function file=Foo.h line=\"107\" column=\"6\"><Name>fooFuncWithComment4</Name><USR>c:@F@fooFuncWithComment4</USR><Declaration>func fooFuncWithComment4()</Declaration><Abstract><Para> Aaa.  fooFuncWithComment4.  Bbb.</Para></Abstract><Discussion><Para> Ddd.</Para></Discussion></Function>",
    key.offset: 1751,
    key.length: 26,
    key.fully_annotated_decl: "<decl.function.free><syntaxtype.keyword>func</syntaxtype.keyword> <decl.name>fooFuncWithComment4</decl.name>()</decl.function.free>"
  },
  {
    key.kind: source.lang.swift.decl.function.free,
    key.name: "fooFuncWithComment5()",
    key.usr: "c:@F@fooFuncWithComment5",
    key.doc.full_as_xml: "<Function file=Foo.h line=\"113\" column=\"6\"><Name>fooFuncWithComment5</Name><USR>c:@F@fooFuncWithComment5</USR><Declaration>func fooFuncWithComment5()</Declaration><Abstract><Para> Aaa.  fooFuncWithComment5.  Bbb. Ccc.</Para></Abstract><Discussion><Para> Ddd.</Para></Discussion></Function>",
    key.offset: 1778,
    key.length: 26,
    key.fully_annotated_decl: "<decl.function.free><syntaxtype.keyword>func</syntaxtype.keyword> <decl.name>fooFuncWithComment5</decl.name>()</decl.function.free>"
  },
  {
    key.kind: source.lang.swift.decl.function.free,
    key.name: "redeclaredInMultipleModulesFunc1(_:)",
    key.usr: "c:@F@redeclaredInMultipleModulesFunc1",
    key.doc.full_as_xml: "<Function file=Foo.h line=\"117\" column=\"5\"><Name>redeclaredInMultipleModulesFunc1</Name><USR>c:@F@redeclaredInMultipleModulesFunc1</USR><Declaration>func redeclaredInMultipleModulesFunc1(a: Int32) -> Int32</Declaration><Abstract><Para> Aaa.  redeclaredInMultipleModulesFunc1.  Bbb.</Para></Abstract></Function>",
    key.offset: 1805,
    key.length: 58,
    key.fully_annotated_decl: "<decl.function.free><syntaxtype.keyword>func</syntaxtype.keyword> <decl.name>redeclaredInMultipleModulesFunc1</decl.name>(<decl.var.parameter><decl.var.parameter.name>a</decl.var.parameter.name>: <decl.var.parameter.type><ref.struct usr=\"s:Vs5Int32\">Int32</ref.struct></decl.var.parameter.type></decl.var.parameter>) -&gt; <decl.function.returntype><ref.struct usr=\"s:Vs5Int32\">Int32</ref.struct></decl.function.returntype></decl.function.free>",
    key.entities: [
      {
        key.kind: source.lang.swift.decl.var.local,
        key.keyword: "_",
        key.name: "a",
        key.offset: 1848,
        key.length: 5
      }
    ]
  },
  {
    key.kind: source.lang.swift.decl.protocol,
    key.name: "FooProtocolBase",
    key.usr: "c:objc(pl)FooProtocolBase",
    key.doc.full_as_xml: "<Other file=Foo.h line=\"120\" column=\"11\"><Name>FooProtocolBase</Name><USR>c:objc(pl)FooProtocolBase</USR><Declaration>protocol FooProtocolBase</Declaration><Abstract><Para> Aaa.  FooProtocolBase.  Bbb.</Para></Abstract></Other>",
    key.offset: 1864,
    key.length: 294,
    key.fully_annotated_decl: "<decl.protocol><syntaxtype.keyword>protocol</syntaxtype.keyword> <decl.name>FooProtocolBase</decl.name></decl.protocol>",
    key.entities: [
      {
        key.kind: source.lang.swift.decl.function.method.instance,
        key.name: "fooProtoFunc()",
        key.usr: "c:objc(pl)FooProtocolBase(im)fooProtoFunc",
        key.doc.full_as_xml: "<Function isInstanceMethod=\"1\" file=Foo.h line=\"124\" column=\"1\"><Name>fooProtoFunc</Name><USR>c:objc(pl)FooProtocolBase(im)fooProtoFunc</USR><Declaration>func fooProtoFunc()</Declaration><Abstract><Para> Aaa.  fooProtoFunc.  Bbb. Ccc.</Para></Abstract></Function>",
        key.offset: 1895,
        key.length: 19,
        key.fully_annotated_decl: "<decl.function.method.instance><syntaxtype.keyword>func</syntaxtype.keyword> <decl.name>fooProtoFunc</decl.name>()</decl.function.method.instance>"
      },
      {
        key.kind: source.lang.swift.decl.function.method.instance,
        key.name: "fooProtoFuncWithExtraIndentation1()",
        key.usr: "c:objc(pl)FooProtocolBase(im)fooProtoFuncWithExtraIndentation1",
        key.doc.full_as_xml: "<Function isInstanceMethod=\"1\" file=Foo.h line=\"128\" column=\"3\"><Name>fooProtoFuncWithExtraIndentation1</Name><USR>c:objc(pl)FooProtocolBase(im)fooProtoFuncWithExtraIndentation1</USR><Declaration>func fooProtoFuncWithExtraIndentation1()</Declaration><Abstract><Para> Aaa.  fooProtoFuncWithExtraIndentation1.  Bbb. Ccc.</Para></Abstract></Function>",
        key.offset: 1919,
        key.length: 40,
        key.fully_annotated_decl: "<decl.function.method.instance><syntaxtype.keyword>func</syntaxtype.keyword> <decl.name>fooProtoFuncWithExtraIndentation1</decl.name>()</decl.function.method.instance>"
      },
      {
        key.kind: source.lang.swift.decl.function.method.instance,
        key.name: "fooProtoFuncWithExtraIndentation2()",
        key.usr: "c:objc(pl)FooProtocolBase(im)fooProtoFuncWithExtraIndentation2",
        key.doc.full_as_xml: "<Function isInstanceMethod=\"1\" file=Foo.h line=\"134\" column=\"3\"><Name>fooProtoFuncWithExtraIndentation2</Name><USR>c:objc(pl)FooProtocolBase(im)fooProtoFuncWithExtraIndentation2</USR><Declaration>func fooProtoFuncWithExtraIndentation2()</Declaration><Abstract><Para> Aaa.  fooProtoFuncWithExtraIndentation2.  Bbb. Ccc.</Para></Abstract></Function>",
        key.offset: 1964,
        key.length: 40,
        key.fully_annotated_decl: "<decl.function.method.instance><syntaxtype.keyword>func</syntaxtype.keyword> <decl.name>fooProtoFuncWithExtraIndentation2</decl.name>()</decl.function.method.instance>"
      },
      {
        key.kind: source.lang.swift.decl.function.method.static,
        key.name: "fooProtoClassFunc()",
        key.usr: "c:objc(pl)FooProtocolBase(cm)fooProtoClassFunc",
        key.offset: 2009,
        key.length: 31,
        key.fully_annotated_decl: "<decl.function.method.static><syntaxtype.keyword>static</syntaxtype.keyword> <syntaxtype.keyword>func</syntaxtype.keyword> <decl.name>fooProtoClassFunc</decl.name>()</decl.function.method.static>"
      },
      {
        key.kind: source.lang.swift.decl.var.instance,
        key.name: "fooProperty1",
        key.usr: "c:objc(pl)FooProtocolBase(py)fooProperty1",
        key.offset: 2045,
        key.length: 35,
        key.fully_annotated_decl: "<decl.var.instance><syntaxtype.keyword>var</syntaxtype.keyword> <decl.name>fooProperty1</decl.name>: <decl.var.type><ref.struct usr=\"s:Vs5Int32\">Int32</ref.struct></decl.var.type> { <syntaxtype.keyword>get</syntaxtype.keyword> <syntaxtype.keyword>set</syntaxtype.keyword> }</decl.var.instance>"
      },
      {
        key.kind: source.lang.swift.decl.var.instance,
        key.name: "fooProperty2",
        key.usr: "c:objc(pl)FooProtocolBase(py)fooProperty2",
        key.offset: 2085,
        key.length: 35,
        key.fully_annotated_decl: "<decl.var.instance><syntaxtype.keyword>var</syntaxtype.keyword> <decl.name>fooProperty2</decl.name>: <decl.var.type><ref.struct usr=\"s:Vs5Int32\">Int32</ref.struct></decl.var.type> { <syntaxtype.keyword>get</syntaxtype.keyword> <syntaxtype.keyword>set</syntaxtype.keyword> }</decl.var.instance>"
      },
      {
        key.kind: source.lang.swift.decl.var.instance,
        key.name: "fooProperty3",
        key.usr: "c:objc(pl)FooProtocolBase(py)fooProperty3",
        key.offset: 2125,
        key.length: 31,
        key.fully_annotated_decl: "<decl.var.instance><syntaxtype.keyword>var</syntaxtype.keyword> <decl.name>fooProperty3</decl.name>: <decl.var.type><ref.struct usr=\"s:Vs5Int32\">Int32</ref.struct></decl.var.type> { <syntaxtype.keyword>get</syntaxtype.keyword> }</decl.var.instance>"
      }
    ]
  },
  {
    key.kind: source.lang.swift.decl.protocol,
    key.name: "FooProtocolDerived",
    key.usr: "c:objc(pl)FooProtocolDerived",
    key.offset: 2159,
    key.length: 49,
    key.fully_annotated_decl: "<decl.protocol><syntaxtype.keyword>protocol</syntaxtype.keyword> <decl.name>FooProtocolDerived</decl.name> : <ref.protocol usr=\"c:objc(pl)FooProtocolBase\">FooProtocolBase</ref.protocol></decl.protocol>",
    key.conforms: [
      {
        key.kind: source.lang.swift.ref.protocol,
        key.name: "FooProtocolBase",
        key.usr: "c:objc(pl)FooProtocolBase"
      }
    ]
  },
  {
    key.kind: source.lang.swift.decl.class,
    key.name: "FooClassBase",
    key.usr: "c:objc(cs)FooClassBase",
    key.offset: 2209,
    key.length: 251,
    key.fully_annotated_decl: "<decl.class><syntaxtype.keyword>class</syntaxtype.keyword> <decl.name>FooClassBase</decl.name></decl.class>",
    key.entities: [
      {
        key.kind: source.lang.swift.decl.function.method.instance,
        key.name: "fooBaseInstanceFunc0()",
        key.usr: "c:objc(cs)FooClassBase(im)fooBaseInstanceFunc0",
        key.offset: 2234,
        key.length: 27,
        key.fully_annotated_decl: "<decl.function.method.instance><syntaxtype.keyword>func</syntaxtype.keyword> <decl.name>fooBaseInstanceFunc0</decl.name>()</decl.function.method.instance>"
      },
      {
        key.kind: source.lang.swift.decl.function.method.instance,
        key.name: "fooBaseInstanceFunc1(_:)",
        key.usr: "c:objc(cs)FooClassBase(im)fooBaseInstanceFunc1:",
        key.offset: 2266,
        key.length: 66,
        key.fully_annotated_decl: "<decl.function.method.instance><syntaxtype.keyword>func</syntaxtype.keyword> <decl.name>fooBaseInstanceFunc1</decl.name>(<decl.var.parameter><decl.var.parameter.name>anObject</decl.var.parameter.name>: <decl.var.parameter.type><ref.protocol usr=\"s:Ps9AnyObject\">AnyObject</ref.protocol>!</decl.var.parameter.type></decl.var.parameter>) -&gt; <decl.function.returntype><ref.class usr=\"c:objc(cs)FooClassBase\">FooClassBase</ref.class>!</decl.function.returntype></decl.function.method.instance>",
        key.entities: [
          {
            key.kind: source.lang.swift.decl.var.local,
            key.keyword: "_",
            key.name: "anObject",
            key.offset: 2304,
            key.length: 10
          }
        ]
      },
      {
        key.kind: source.lang.swift.decl.function.constructor,
        key.name: "init()",
        key.usr: "c:objc(cs)FooClassBase(im)init",
        key.offset: 2337,
        key.length: 7,
        key.fully_annotated_decl: "<decl.function.constructor><syntaxtype.keyword>init</syntaxtype.keyword>!()</decl.function.constructor>"
      },
      {
        key.kind: source.lang.swift.decl.function.constructor,
        key.name: "init(float:)",
        key.usr: "c:objc(cs)FooClassBase(im)initWithFloat:",
        key.offset: 2349,
        key.length: 33,
        key.fully_annotated_decl: "<decl.function.constructor><syntaxtype.keyword>convenience</syntaxtype.keyword> <syntaxtype.keyword>init</syntaxtype.keyword>!(<decl.var.parameter><decl.var.parameter.argument_label>float</decl.var.parameter.argument_label> <decl.var.parameter.name>f</decl.var.parameter.name>: <decl.var.parameter.type><ref.struct usr=\"s:Sf\">Float</ref.struct></decl.var.parameter.type></decl.var.parameter>)</decl.function.constructor>",
        key.entities: [
          {
            key.kind: source.lang.swift.decl.var.local,
            key.keyword: "float",
            key.name: "f",
            key.offset: 2376,
            key.length: 5
          }
        ]
      },
      {
        key.kind: source.lang.swift.decl.function.method.instance,
        key.name: "fooBaseInstanceFuncOverridden()",
        key.usr: "c:objc(cs)FooClassBase(im)fooBaseInstanceFuncOverridden",
        key.offset: 2387,
        key.length: 36,
        key.fully_annotated_decl: "<decl.function.method.instance><syntaxtype.keyword>func</syntaxtype.keyword> <decl.name>fooBaseInstanceFuncOverridden</decl.name>()</decl.function.method.instance>"
      },
      {
        key.kind: source.lang.swift.decl.function.method.class,
        key.name: "fooBaseClassFunc0()",
        key.usr: "c:objc(cs)FooClassBase(cm)fooBaseClassFunc0",
        key.offset: 2428,
        key.length: 30,
        key.fully_annotated_decl: "<decl.function.method.class><syntaxtype.keyword>class</syntaxtype.keyword> <syntaxtype.keyword>func</syntaxtype.keyword> <decl.name>fooBaseClassFunc0</decl.name>()</decl.function.method.class>"
      }
    ]
  },
  {
    key.kind: source.lang.swift.decl.class,
    key.name: "FooClassDerived",
    key.usr: "c:objc(cs)FooClassDerived",
    key.doc.full_as_xml: "<Other file=Foo.h line=\"157\" column=\"12\"><Name>FooClassDerived</Name><USR>c:objc(cs)FooClassDerived</USR><Declaration>class FooClassDerived : FooClassBase, FooProtocolDerived</Declaration><Abstract><Para> Aaa.  FooClassDerived.  Bbb.</Para></Abstract></Other>",
    key.offset: 2461,
    key.length: 344,
    key.fully_annotated_decl: "<decl.class><syntaxtype.keyword>class</syntaxtype.keyword> <decl.name>FooClassDerived</decl.name> : <ref.class usr=\"c:objc(cs)FooClassBase\">FooClassBase</ref.class>, <ref.protocol usr=\"c:objc(pl)FooProtocolDerived\">FooProtocolDerived</ref.protocol></decl.class>",
    key.inherits: [
      {
        key.kind: source.lang.swift.ref.class,
        key.name: "FooClassBase",
        key.usr: "c:objc(cs)FooClassBase"
      }
    ],
    key.conforms: [
      {
        key.kind: source.lang.swift.ref.protocol,
        key.name: "FooProtocolDerived",
        key.usr: "c:objc(pl)FooProtocolDerived"
      }
    ],
    key.entities: [
      {
        key.kind: source.lang.swift.decl.var.instance,
        key.name: "fooProperty1",
        key.usr: "c:objc(cs)FooClassDerived(py)fooProperty1",
        key.offset: 2524,
        key.length: 23,
        key.fully_annotated_decl: "<decl.var.instance><syntaxtype.keyword>var</syntaxtype.keyword> <decl.name>fooProperty1</decl.name>: <decl.var.type><ref.struct usr=\"s:Vs5Int32\">Int32</ref.struct></decl.var.type> { <syntaxtype.keyword>get</syntaxtype.keyword> <syntaxtype.keyword>set</syntaxtype.keyword> }</decl.var.instance>"
      },
      {
        key.kind: source.lang.swift.decl.var.instance,
        key.name: "fooProperty2",
        key.usr: "c:objc(cs)FooClassDerived(py)fooProperty2",
        key.offset: 2552,
        key.length: 23,
        key.fully_annotated_decl: "<decl.var.instance><syntaxtype.keyword>var</syntaxtype.keyword> <decl.name>fooProperty2</decl.name>: <decl.var.type><ref.struct usr=\"s:Vs5Int32\">Int32</ref.struct></decl.var.type> { <syntaxtype.keyword>get</syntaxtype.keyword> <syntaxtype.keyword>set</syntaxtype.keyword> }</decl.var.instance>"
      },
      {
        key.kind: source.lang.swift.decl.var.instance,
        key.name: "fooProperty3",
        key.usr: "c:objc(cs)FooClassDerived(py)fooProperty3",
        key.offset: 2580,
        key.length: 31,
        key.fully_annotated_decl: "<decl.var.instance><syntaxtype.keyword>var</syntaxtype.keyword> <decl.name>fooProperty3</decl.name>: <decl.var.type><ref.struct usr=\"s:Vs5Int32\">Int32</ref.struct></decl.var.type> { <syntaxtype.keyword>get</syntaxtype.keyword> }</decl.var.instance>"
      },
      {
        key.kind: source.lang.swift.decl.function.method.instance,
        key.name: "fooInstanceFunc0()",
        key.usr: "c:objc(cs)FooClassDerived(im)fooInstanceFunc0",
        key.offset: 2616,
        key.length: 23,
        key.fully_annotated_decl: "<decl.function.method.instance><syntaxtype.keyword>func</syntaxtype.keyword> <decl.name>fooInstanceFunc0</decl.name>()</decl.function.method.instance>"
      },
      {
        key.kind: source.lang.swift.decl.function.method.instance,
        key.name: "fooInstanceFunc1(_:)",
        key.usr: "c:objc(cs)FooClassDerived(im)fooInstanceFunc1:",
        key.offset: 2644,
        key.length: 33,
        key.fully_annotated_decl: "<decl.function.method.instance><syntaxtype.keyword>func</syntaxtype.keyword> <decl.name>fooInstanceFunc1</decl.name>(<decl.var.parameter><decl.var.parameter.name>a</decl.var.parameter.name>: <decl.var.parameter.type><ref.struct usr=\"s:Vs5Int32\">Int32</ref.struct></decl.var.parameter.type></decl.var.parameter>)</decl.function.method.instance>",
        key.entities: [
          {
            key.kind: source.lang.swift.decl.var.local,
            key.keyword: "_",
            key.name: "a",
            key.offset: 2671,
            key.length: 5
          }
        ]
      },
      {
        key.kind: source.lang.swift.decl.function.method.instance,
        key.name: "fooInstanceFunc2(_:withB:)",
        key.usr: "c:objc(cs)FooClassDerived(im)fooInstanceFunc2:withB:",
        key.offset: 2682,
        key.length: 49,
        key.fully_annotated_decl: "<decl.function.method.instance><syntaxtype.keyword>func</syntaxtype.keyword> <decl.name>fooInstanceFunc2</decl.name>(<decl.var.parameter><decl.var.parameter.name>a</decl.var.parameter.name>: <decl.var.parameter.type><ref.struct usr=\"s:Vs5Int32\">Int32</ref.struct></decl.var.parameter.type></decl.var.parameter>, <decl.var.parameter><decl.var.parameter.argument_label>withB</decl.var.parameter.argument_label> <decl.var.parameter.name>b</decl.var.parameter.name>: <decl.var.parameter.type><ref.struct usr=\"s:Vs5Int32\">Int32</ref.struct></decl.var.parameter.type></decl.var.parameter>)</decl.function.method.instance>",
        key.entities: [
          {
            key.kind: source.lang.swift.decl.var.local,
            key.keyword: "_",
            key.name: "a",
            key.offset: 2709,
            key.length: 5
          },
          {
            key.kind: source.lang.swift.decl.var.local,
            key.keyword: "withB",
            key.name: "b",
            key.offset: 2725,
            key.length: 5
          }
        ]
      },
      {
        key.kind: source.lang.swift.decl.function.method.instance,
        key.name: "fooBaseInstanceFuncOverridden()",
        key.usr: "c:objc(cs)FooClassDerived(im)fooBaseInstanceFuncOverridden",
        key.offset: 2736,
        key.length: 36,
        key.fully_annotated_decl: "<decl.function.method.instance><syntaxtype.keyword>func</syntaxtype.keyword> <decl.name>fooBaseInstanceFuncOverridden</decl.name>()</decl.function.method.instance>",
        key.inherits: [
          {
            key.kind: source.lang.swift.ref.function.method.instance,
            key.name: "fooBaseInstanceFuncOverridden()",
            key.usr: "c:objc(cs)FooClassBase(im)fooBaseInstanceFuncOverridden"
          }
        ]
      },
      {
        key.kind: source.lang.swift.decl.function.method.class,
        key.name: "fooClassFunc0()",
        key.usr: "c:objc(cs)FooClassDerived(cm)fooClassFunc0",
        key.offset: 2777,
        key.length: 26,
        key.fully_annotated_decl: "<decl.function.method.class><syntaxtype.keyword>class</syntaxtype.keyword> <syntaxtype.keyword>func</syntaxtype.keyword> <decl.name>fooClassFunc0</decl.name>()</decl.function.method.class>"
      }
    ]
  },
  {
    key.kind: source.lang.swift.decl.var.global,
    key.name: "FOO_MACRO_1",
    key.usr: "c:Foo.h@3647@macro@FOO_MACRO_1",
    key.offset: 2806,
    key.length: 30,
    key.fully_annotated_decl: "<decl.var.global><syntaxtype.keyword>var</syntaxtype.keyword> <decl.name>FOO_MACRO_1</decl.name>: <decl.var.type><ref.struct usr=\"s:Vs5Int32\">Int32</ref.struct></decl.var.type> { <syntaxtype.keyword>get</syntaxtype.keyword> }</decl.var.global>"
  },
  {
    key.kind: source.lang.swift.decl.var.global,
    key.name: "FOO_MACRO_2",
    key.usr: "c:Foo.h@3669@macro@FOO_MACRO_2",
    key.offset: 2837,
    key.length: 30,
    key.fully_annotated_decl: "<decl.var.global><syntaxtype.keyword>var</syntaxtype.keyword> <decl.name>FOO_MACRO_2</decl.name>: <decl.var.type><ref.struct usr=\"s:Vs5Int32\">Int32</ref.struct></decl.var.type> { <syntaxtype.keyword>get</syntaxtype.keyword> }</decl.var.global>"
  },
  {
    key.kind: source.lang.swift.decl.var.global,
    key.name: "FOO_MACRO_3",
    key.usr: "c:Foo.h@3691@macro@FOO_MACRO_3",
    key.offset: 2868,
    key.length: 30,
    key.fully_annotated_decl: "<decl.var.global><syntaxtype.keyword>var</syntaxtype.keyword> <decl.name>FOO_MACRO_3</decl.name>: <decl.var.type><ref.struct usr=\"s:Vs5Int32\">Int32</ref.struct></decl.var.type> { <syntaxtype.keyword>get</syntaxtype.keyword> }</decl.var.global>"
  },
  {
    key.kind: source.lang.swift.decl.var.global,
    key.name: "FOO_MACRO_4",
    key.usr: "c:Foo.h@3755@macro@FOO_MACRO_4",
    key.offset: 2899,
    key.length: 31,
    key.fully_annotated_decl: "<decl.var.global><syntaxtype.keyword>var</syntaxtype.keyword> <decl.name>FOO_MACRO_4</decl.name>: <decl.var.type><ref.struct usr=\"s:Vs6UInt32\">UInt32</ref.struct></decl.var.type> { <syntaxtype.keyword>get</syntaxtype.keyword> }</decl.var.global>"
  },
  {
    key.kind: source.lang.swift.decl.var.global,
    key.name: "FOO_MACRO_5",
    key.usr: "c:Foo.h@3787@macro@FOO_MACRO_5",
    key.offset: 2931,
    key.length: 31,
    key.fully_annotated_decl: "<decl.var.global><syntaxtype.keyword>var</syntaxtype.keyword> <decl.name>FOO_MACRO_5</decl.name>: <decl.var.type><ref.struct usr=\"s:Vs6UInt64\">UInt64</ref.struct></decl.var.type> { <syntaxtype.keyword>get</syntaxtype.keyword> }</decl.var.global>"
  },
  {
    key.kind: source.lang.swift.decl.var.global,
    key.name: "FOO_MACRO_REDEF_1",
    key.usr: "c:Foo.h@3937@macro@FOO_MACRO_REDEF_1",
    key.offset: 2963,
    key.length: 36,
    key.fully_annotated_decl: "<decl.var.global><syntaxtype.keyword>var</syntaxtype.keyword> <decl.name>FOO_MACRO_REDEF_1</decl.name>: <decl.var.type><ref.struct usr=\"s:Vs5Int32\">Int32</ref.struct></decl.var.type> { <syntaxtype.keyword>get</syntaxtype.keyword> }</decl.var.global>"
  },
  {
    key.kind: source.lang.swift.decl.var.global,
    key.name: "FOO_MACRO_REDEF_2",
    key.usr: "c:Foo.h@3994@macro@FOO_MACRO_REDEF_2",
    key.offset: 3000,
    key.length: 36,
    key.fully_annotated_decl: "<decl.var.global><syntaxtype.keyword>var</syntaxtype.keyword> <decl.name>FOO_MACRO_REDEF_2</decl.name>: <decl.var.type><ref.struct usr=\"s:Vs5Int32\">Int32</ref.struct></decl.var.type> { <syntaxtype.keyword>get</syntaxtype.keyword> }</decl.var.global>"
  },
  {
    key.kind: source.lang.swift.decl.function.free,
    key.name: "theLastDeclInFoo()",
    key.usr: "c:@F@theLastDeclInFoo",
    key.offset: 3037,
    key.length: 23,
    key.fully_annotated_decl: "<decl.function.free><syntaxtype.keyword>func</syntaxtype.keyword> <decl.name>theLastDeclInFoo</decl.name>()</decl.function.free>"
  },
  {
    key.kind: source.lang.swift.decl.function.free,
    key.name: "_internalTopLevelFunc()",
    key.usr: "c:@F@_internalTopLevelFunc",
    key.offset: 3061,
    key.length: 28,
    key.fully_annotated_decl: "<decl.function.free><syntaxtype.keyword>func</syntaxtype.keyword> <decl.name>_internalTopLevelFunc</decl.name>()</decl.function.free>"
  },
  {
    key.kind: source.lang.swift.decl.struct,
    key.name: "_InternalStruct",
    key.usr: "c:@S@_InternalStruct",
    key.offset: 3090,
    key.length: 75,
    key.fully_annotated_decl: "<decl.struct><syntaxtype.keyword>struct</syntaxtype.keyword> <decl.name>_InternalStruct</decl.name></decl.struct>",
    key.entities: [
      {
        key.kind: source.lang.swift.decl.var.instance,
        key.name: "x",
        key.usr: "c:@S@_InternalStruct@FI@x",
        key.offset: 3119,
        key.length: 12,
        key.fully_annotated_decl: "<decl.var.instance><syntaxtype.keyword>var</syntaxtype.keyword> <decl.name>x</decl.name>: <decl.var.type><ref.struct usr=\"s:Vs5Int32\">Int32</ref.struct></decl.var.type></decl.var.instance>"
      },
      {
        key.kind: source.lang.swift.decl.function.constructor,
        key.name: "init()",
        key.usr: "s:FVSC15_InternalStructcFT_S_",
        key.offset: 3136,
        key.length: 6,
        key.fully_annotated_decl: "<decl.function.constructor><syntaxtype.keyword>init</syntaxtype.keyword>()</decl.function.constructor>"
      },
      {
        key.kind: source.lang.swift.decl.function.constructor,
        key.name: "init(x:)",
        key.usr: "s:FVSC15_InternalStructcFT1xVs5Int32_S_",
        key.offset: 3147,
        key.length: 16,
        key.fully_annotated_decl: "<decl.function.constructor><syntaxtype.keyword>init</syntaxtype.keyword>(<decl.var.parameter><decl.var.parameter.argument_label>x</decl.var.parameter.argument_label>: <decl.var.parameter.type><ref.struct usr=\"s:Vs5Int32\">Int32</ref.struct></decl.var.parameter.type></decl.var.parameter>)</decl.function.constructor>",
        key.entities: [
          {
            key.kind: source.lang.swift.decl.var.local,
            key.keyword: "x",
            key.name: "x",
            key.offset: 3157,
            key.length: 5
          }
        ]
      }
    ]
  },
  {
    key.kind: source.lang.swift.decl.extension.class,
    key.offset: 3166,
    key.length: 66,
    key.extends: {
      key.kind: source.lang.swift.ref.class,
      key.name: "FooClassBase",
      key.usr: "c:objc(cs)FooClassBase"
    },
    key.entities: [
      {
        key.kind: source.lang.swift.decl.function.method.instance,
        key.name: "_internalMeth1()",
        key.usr: "c:objc(cs)FooClassBase(im)_internalMeth1",
        key.offset: 3195,
        key.length: 35,
        key.fully_annotated_decl: "<decl.function.method.instance><syntaxtype.keyword>func</syntaxtype.keyword> <decl.name>_internalMeth1</decl.name>() -&gt; <decl.function.returntype><ref.protocol usr=\"s:Ps9AnyObject\">AnyObject</ref.protocol>!</decl.function.returntype></decl.function.method.instance>"
      }
    ]
  },
  {
    key.kind: source.lang.swift.decl.extension.class,
    key.offset: 3233,
    key.length: 107,
    key.extends: {
      key.kind: source.lang.swift.ref.class,
      key.name: "FooClassBase",
      key.usr: "c:objc(cs)FooClassBase"
    },
    key.entities: [
      {
        key.kind: source.lang.swift.decl.function.method.instance,
        key.name: "_internalMeth2()",
        key.usr: "c:objc(cs)FooClassBase(im)_internalMeth2",
        key.offset: 3262,
        key.length: 35,
        key.fully_annotated_decl: "<decl.function.method.instance><syntaxtype.keyword>func</syntaxtype.keyword> <decl.name>_internalMeth2</decl.name>() -&gt; <decl.function.returntype><ref.protocol usr=\"s:Ps9AnyObject\">AnyObject</ref.protocol>!</decl.function.returntype></decl.function.method.instance>"
      },
      {
        key.kind: source.lang.swift.decl.function.method.instance,
        key.name: "nonInternalMeth()",
        key.usr: "c:objc(cs)FooClassBase(im)nonInternalMeth",
        key.offset: 3302,
        key.length: 36,
        key.fully_annotated_decl: "<decl.function.method.instance><syntaxtype.keyword>func</syntaxtype.keyword> <decl.name>nonInternalMeth</decl.name>() -&gt; <decl.function.returntype><ref.protocol usr=\"s:Ps9AnyObject\">AnyObject</ref.protocol>!</decl.function.returntype></decl.function.method.instance>"
      }
    ]
  },
  {
    key.kind: source.lang.swift.decl.extension.class,
    key.offset: 3341,
    key.length: 66,
    key.extends: {
      key.kind: source.lang.swift.ref.class,
      key.name: "FooClassBase",
      key.usr: "c:objc(cs)FooClassBase"
    },
    key.entities: [
      {
        key.kind: source.lang.swift.decl.function.method.instance,
        key.name: "_internalMeth3()",
        key.usr: "c:objc(cs)FooClassBase(im)_internalMeth3",
        key.offset: 3370,
        key.length: 35,
        key.fully_annotated_decl: "<decl.function.method.instance><syntaxtype.keyword>func</syntaxtype.keyword> <decl.name>_internalMeth3</decl.name>() -&gt; <decl.function.returntype><ref.protocol usr=\"s:Ps9AnyObject\">AnyObject</ref.protocol>!</decl.function.returntype></decl.function.method.instance>"
      }
    ]
  },
  {
    key.kind: source.lang.swift.decl.protocol,
    key.name: "_InternalProt",
    key.usr: "c:objc(pl)_InternalProt",
    key.offset: 3408,
    key.length: 26,
    key.fully_annotated_decl: "<decl.protocol><syntaxtype.keyword>protocol</syntaxtype.keyword> <decl.name>_InternalProt</decl.name></decl.protocol>"
  },
  {
    key.kind: source.lang.swift.decl.class,
    key.name: "ClassWithInternalProt",
    key.usr: "c:objc(cs)ClassWithInternalProt",
    key.offset: 3435,
    key.length: 47,
    key.fully_annotated_decl: "<decl.class><syntaxtype.keyword>class</syntaxtype.keyword> <decl.name>ClassWithInternalProt</decl.name> : <ref.protocol usr=\"c:objc(pl)_InternalProt\">_InternalProt</ref.protocol></decl.class>",
    key.conforms: [
      {
        key.kind: source.lang.swift.ref.protocol,
        key.name: "_InternalProt",
        key.usr: "c:objc(pl)_InternalProt"
      }
    ]
  },
  {
    key.kind: source.lang.swift.decl.class,
    key.name: "FooClassPropertyOwnership",
    key.usr: "c:objc(cs)FooClassPropertyOwnership",
    key.offset: 3483,
    key.length: 306,
    key.fully_annotated_decl: "<decl.class><syntaxtype.keyword>class</syntaxtype.keyword> <decl.name>FooClassPropertyOwnership</decl.name> : <ref.class usr=\"c:objc(cs)FooClassBase\">FooClassBase</ref.class></decl.class>",
    key.inherits: [
      {
        key.kind: source.lang.swift.ref.class,
        key.name: "FooClassBase",
        key.usr: "c:objc(cs)FooClassBase"
      }
    ],
    key.entities: [
      {
        key.kind: source.lang.swift.decl.var.instance,
        key.name: "assignable",
        key.usr: "c:objc(cs)FooClassPropertyOwnership(py)assignable",
        key.offset: 3536,
        key.length: 42,
        key.fully_annotated_decl: "<decl.var.instance>unowned(unsafe) <syntaxtype.keyword>var</syntaxtype.keyword> <decl.name>assignable</decl.name>: <decl.var.type><ref.protocol usr=\"s:Ps9AnyObject\">AnyObject</ref.protocol>!</decl.var.type> { <syntaxtype.keyword>get</syntaxtype.keyword> <syntaxtype.keyword>set</syntaxtype.keyword> }</decl.var.instance>"
      },
      {
        key.kind: source.lang.swift.decl.var.instance,
        key.name: "unsafeAssignable",
        key.usr: "c:objc(cs)FooClassPropertyOwnership(py)unsafeAssignable",
        key.offset: 3583,
        key.length: 48,
        key.fully_annotated_decl: "<decl.var.instance>unowned(unsafe) <syntaxtype.keyword>var</syntaxtype.keyword> <decl.name>unsafeAssignable</decl.name>: <decl.var.type><ref.protocol usr=\"s:Ps9AnyObject\">AnyObject</ref.protocol>!</decl.var.type> { <syntaxtype.keyword>get</syntaxtype.keyword> <syntaxtype.keyword>set</syntaxtype.keyword> }</decl.var.instance>"
      },
      {
        key.kind: source.lang.swift.decl.var.instance,
        key.name: "retainable",
        key.usr: "c:objc(cs)FooClassPropertyOwnership(py)retainable",
        key.offset: 3636,
        key.length: 26,
        key.fully_annotated_decl: "<decl.var.instance><syntaxtype.keyword>var</syntaxtype.keyword> <decl.name>retainable</decl.name>: <decl.var.type><ref.protocol usr=\"s:Ps9AnyObject\">AnyObject</ref.protocol>!</decl.var.type> { <syntaxtype.keyword>get</syntaxtype.keyword> <syntaxtype.keyword>set</syntaxtype.keyword> }</decl.var.instance>"
      },
      {
        key.kind: source.lang.swift.decl.var.instance,
        key.name: "strongRef",
        key.usr: "c:objc(cs)FooClassPropertyOwnership(py)strongRef",
        key.offset: 3667,
        key.length: 25,
        key.fully_annotated_decl: "<decl.var.instance><syntaxtype.keyword>var</syntaxtype.keyword> <decl.name>strongRef</decl.name>: <decl.var.type><ref.protocol usr=\"s:Ps9AnyObject\">AnyObject</ref.protocol>!</decl.var.type> { <syntaxtype.keyword>get</syntaxtype.keyword> <syntaxtype.keyword>set</syntaxtype.keyword> }</decl.var.instance>"
      },
      {
        key.kind: source.lang.swift.decl.var.instance,
        key.name: "copyable",
        key.usr: "c:objc(cs)FooClassPropertyOwnership(py)copyable",
        key.offset: 3697,
        key.length: 35,
        key.fully_annotated_decl: "<decl.var.instance>@NSCopying <syntaxtype.keyword>var</syntaxtype.keyword> <decl.name>copyable</decl.name>: <decl.var.type><ref.protocol usr=\"s:Ps9AnyObject\">AnyObject</ref.protocol>!</decl.var.type> { <syntaxtype.keyword>get</syntaxtype.keyword> <syntaxtype.keyword>set</syntaxtype.keyword> }</decl.var.instance>"
      },
      {
        key.kind: source.lang.swift.decl.var.instance,
        key.name: "weakRef",
        key.usr: "c:objc(cs)FooClassPropertyOwnership(py)weakRef",
        key.offset: 3737,
        key.length: 28,
        key.fully_annotated_decl: "<decl.var.instance>weak <syntaxtype.keyword>var</syntaxtype.keyword> <decl.name>weakRef</decl.name>: <decl.var.type><ref.protocol usr=\"s:Ps9AnyObject\">AnyObject</ref.protocol>!</decl.var.type> { <syntaxtype.keyword>get</syntaxtype.keyword> <syntaxtype.keyword>set</syntaxtype.keyword> }</decl.var.instance>"
      },
      {
        key.kind: source.lang.swift.decl.var.instance,
        key.name: "scalar",
        key.usr: "c:objc(cs)FooClassPropertyOwnership(py)scalar",
        key.offset: 3770,
        key.length: 17,
        key.fully_annotated_decl: "<decl.var.instance><syntaxtype.keyword>var</syntaxtype.keyword> <decl.name>scalar</decl.name>: <decl.var.type><ref.struct usr=\"s:Vs5Int32\">Int32</ref.struct></decl.var.type> { <syntaxtype.keyword>get</syntaxtype.keyword> <syntaxtype.keyword>set</syntaxtype.keyword> }</decl.var.instance>"
      }
    ]
  },
  {
    key.kind: source.lang.swift.decl.class,
    key.name: "FooUnavailableMembers",
    key.usr: "c:objc(cs)FooUnavailableMembers",
<<<<<<< HEAD
    key.offset: 3790,
    key.length: 483,
    key.fully_annotated_decl: "<decl.class>class <decl.name>FooUnavailableMembers</decl.name> : <ref.class usr=\"c:objc(cs)FooClassBase\">FooClassBase</ref.class></decl.class>",
=======
    key.offset: 3794,
    key.length: 501,
    key.fully_annotated_decl: "<decl.class><syntaxtype.keyword>class</syntaxtype.keyword> <decl.name>FooUnavailableMembers</decl.name> : <ref.class usr=\"c:objc(cs)FooClassBase\">FooClassBase</ref.class></decl.class>",
>>>>>>> 502c10fe
    key.inherits: [
      {
        key.kind: source.lang.swift.ref.class,
        key.name: "FooClassBase",
        key.usr: "c:objc(cs)FooClassBase"
      }
    ],
    key.entities: [
      {
        key.kind: source.lang.swift.decl.function.constructor,
        key.name: "init(int:)",
        key.usr: "c:objc(cs)FooUnavailableMembers(cm)unavailableMembersWithInt:",
        key.offset: 3839,
        key.length: 31,
        key.fully_annotated_decl: "<decl.function.constructor><syntaxtype.keyword>convenience</syntaxtype.keyword> <syntaxtype.keyword>init</syntaxtype.keyword>!(<decl.var.parameter><decl.var.parameter.argument_label>int</decl.var.parameter.argument_label> <decl.var.parameter.name>i</decl.var.parameter.name>: <decl.var.parameter.type><ref.struct usr=\"s:Vs5Int32\">Int32</ref.struct></decl.var.parameter.type></decl.var.parameter>)</decl.function.constructor>",
        key.entities: [
          {
            key.kind: source.lang.swift.decl.var.local,
            key.keyword: "int",
            key.name: "i",
            key.offset: 3864,
            key.length: 5
          }
        ]
      },
      {
        key.kind: source.lang.swift.decl.function.method.class,
        key.name: "withInt(_:)",
        key.usr: "c:objc(cs)FooUnavailableMembers(cm)unavailableMembersWithInt:",
<<<<<<< HEAD
        key.offset: 3875,
        key.length: 39,
        key.fully_annotated_decl: "<decl.function.method.class>class func <decl.name>withInt</decl.name>(<decl.var.parameter><decl.var.parameter.name.local>i</decl.var.parameter.name.local>: <decl.var.parameter.type><ref.struct usr=\"s:Vs5Int32\">Int32</ref.struct></decl.var.parameter.type></decl.var.parameter>) -&gt; <decl.function.returntype>Self!</decl.function.returntype></decl.function.method.class>",
=======
        key.offset: 3879,
        key.length: 57,
        key.fully_annotated_decl: "<decl.function.method.class><syntaxtype.keyword>class</syntaxtype.keyword> <syntaxtype.keyword>func</syntaxtype.keyword> <decl.name>unavailableMembersWithInt</decl.name>(<decl.var.parameter><decl.var.parameter.name>i</decl.var.parameter.name>: <decl.var.parameter.type><ref.struct usr=\"s:Vs5Int32\">Int32</ref.struct></decl.var.parameter.type></decl.var.parameter>) -&gt; <decl.function.returntype>Self!</decl.function.returntype></decl.function.method.class>",
>>>>>>> 502c10fe
        key.entities: [
          {
            key.kind: source.lang.swift.decl.var.local,
            key.keyword: "_",
            key.name: "i",
            key.offset: 3899,
            key.length: 5
          }
        ],
        key.attributes: [
          {
            key.kind: source.lang.swift.attribute.availability,
            key.is_unavailable: 1,
            key.message: "use object construction 'FooUnavailableMembers(int:)'"
          }
        ],
        key.is_unavailable: 1
      },
      {
        key.kind: source.lang.swift.decl.function.method.instance,
        key.name: "unavailable()",
        key.usr: "c:objc(cs)FooUnavailableMembers(im)unavailable",
        key.offset: 3919,
        key.length: 18,
        key.fully_annotated_decl: "<decl.function.method.instance><syntaxtype.keyword>func</syntaxtype.keyword> <decl.name>unavailable</decl.name>()</decl.function.method.instance>",
        key.attributes: [
          {
            key.kind: source.lang.swift.attribute.availability,
            key.is_unavailable: 1,
            key.message: "x"
          }
        ],
        key.is_unavailable: 1
      },
      {
        key.kind: source.lang.swift.decl.function.method.instance,
        key.name: "swiftUnavailable()",
        key.usr: "c:objc(cs)FooUnavailableMembers(im)swiftUnavailable",
        key.offset: 3942,
        key.length: 23,
        key.fully_annotated_decl: "<decl.function.method.instance><syntaxtype.keyword>func</syntaxtype.keyword> <decl.name>swiftUnavailable</decl.name>()</decl.function.method.instance>",
        key.attributes: [
          {
            key.kind: source.lang.swift.attribute.availability,
            key.is_unavailable: 1
          }
        ],
        key.is_unavailable: 1
      },
      {
        key.kind: source.lang.swift.decl.function.method.instance,
        key.name: "deprecated()",
        key.usr: "c:objc(cs)FooUnavailableMembers(im)deprecated",
        key.offset: 3970,
        key.length: 17,
        key.fully_annotated_decl: "<decl.function.method.instance><syntaxtype.keyword>func</syntaxtype.keyword> <decl.name>deprecated</decl.name>()</decl.function.method.instance>",
        key.attributes: [
          {
            key.kind: source.lang.swift.attribute.availability,
            key.is_deprecated: 1,
            key.message: "x"
          }
        ],
        key.is_deprecated: 1
      },
      {
        key.kind: source.lang.swift.decl.function.method.instance,
        key.name: "availabilityIntroduced()",
        key.usr: "c:objc(cs)FooUnavailableMembers(im)availabilityIntroduced",
        key.offset: 3992,
        key.length: 29,
        key.fully_annotated_decl: "<decl.function.method.instance><syntaxtype.keyword>func</syntaxtype.keyword> <decl.name>availabilityIntroduced</decl.name>()</decl.function.method.instance>",
        key.attributes: [
          {
            key.kind: source.lang.swift.attribute.availability,
            key.platform: source.availability.platform.osx,
            key.introduced: "10.1"
          }
        ]
      },
      {
        key.kind: source.lang.swift.decl.function.method.instance,
        key.name: "availabilityDeprecated()",
        key.usr: "c:objc(cs)FooUnavailableMembers(im)availabilityDeprecated",
        key.offset: 4026,
        key.length: 29,
        key.fully_annotated_decl: "<decl.function.method.instance><syntaxtype.keyword>func</syntaxtype.keyword> <decl.name>availabilityDeprecated</decl.name>()</decl.function.method.instance>",
        key.attributes: [
          {
            key.kind: source.lang.swift.attribute.availability,
            key.platform: source.availability.platform.osx,
            key.is_unavailable: 1,
            key.message: "APIs deprecated as of OS X 10.9 and earlier are unavailable in Swift",
            key.deprecated: "10.1"
          }
        ],
        key.is_deprecated: 1,
        key.is_unavailable: 1
      },
      {
        key.kind: source.lang.swift.decl.function.method.instance,
        key.name: "availabilityObsoleted()",
        key.usr: "c:objc(cs)FooUnavailableMembers(im)availabilityObsoleted",
        key.offset: 4060,
        key.length: 28,
        key.fully_annotated_decl: "<decl.function.method.instance><syntaxtype.keyword>func</syntaxtype.keyword> <decl.name>availabilityObsoleted</decl.name>()</decl.function.method.instance>",
        key.attributes: [
          {
            key.kind: source.lang.swift.attribute.availability,
            key.platform: source.availability.platform.osx,
            key.obsoleted: "10.1"
          }
        ],
        key.is_unavailable: 1
      },
      {
        key.kind: source.lang.swift.decl.function.method.instance,
        key.name: "availabilityUnavailable()",
        key.usr: "c:objc(cs)FooUnavailableMembers(im)availabilityUnavailable",
        key.offset: 4093,
        key.length: 30,
        key.fully_annotated_decl: "<decl.function.method.instance><syntaxtype.keyword>func</syntaxtype.keyword> <decl.name>availabilityUnavailable</decl.name>()</decl.function.method.instance>",
        key.attributes: [
          {
            key.kind: source.lang.swift.attribute.availability,
            key.platform: source.availability.platform.osx,
            key.is_unavailable: 1
          }
        ],
        key.is_unavailable: 1
      },
      {
        key.kind: source.lang.swift.decl.function.method.instance,
        key.name: "availabilityIntroducedMsg()",
        key.usr: "c:objc(cs)FooUnavailableMembers(im)availabilityIntroducedMsg",
        key.offset: 4128,
        key.length: 32,
        key.fully_annotated_decl: "<decl.function.method.instance><syntaxtype.keyword>func</syntaxtype.keyword> <decl.name>availabilityIntroducedMsg</decl.name>()</decl.function.method.instance>",
        key.attributes: [
          {
            key.kind: source.lang.swift.attribute.availability,
            key.platform: source.availability.platform.osx,
            key.message: "x",
            key.introduced: "10.1"
          }
        ]
      },
      {
        key.kind: source.lang.swift.decl.function.method.instance,
        key.name: "availabilityDeprecatedMsg()",
        key.usr: "c:objc(cs)FooUnavailableMembers(im)availabilityDeprecatedMsg",
        key.offset: 4165,
        key.length: 32,
        key.fully_annotated_decl: "<decl.function.method.instance><syntaxtype.keyword>func</syntaxtype.keyword> <decl.name>availabilityDeprecatedMsg</decl.name>()</decl.function.method.instance>",
        key.attributes: [
          {
            key.kind: source.lang.swift.attribute.availability,
            key.platform: source.availability.platform.osx,
            key.is_unavailable: 1,
            key.message: "x",
            key.deprecated: "10.1"
          }
        ],
        key.is_deprecated: 1,
        key.is_unavailable: 1
      },
      {
        key.kind: source.lang.swift.decl.function.method.instance,
        key.name: "availabilityObsoletedMsg()",
        key.usr: "c:objc(cs)FooUnavailableMembers(im)availabilityObsoletedMsg",
        key.offset: 4202,
        key.length: 31,
        key.fully_annotated_decl: "<decl.function.method.instance><syntaxtype.keyword>func</syntaxtype.keyword> <decl.name>availabilityObsoletedMsg</decl.name>()</decl.function.method.instance>",
        key.attributes: [
          {
            key.kind: source.lang.swift.attribute.availability,
            key.platform: source.availability.platform.osx,
            key.message: "x",
            key.obsoleted: "10.1"
          }
        ],
        key.is_unavailable: 1
      },
      {
        key.kind: source.lang.swift.decl.function.method.instance,
        key.name: "availabilityUnavailableMsg()",
        key.usr: "c:objc(cs)FooUnavailableMembers(im)availabilityUnavailableMsg",
        key.offset: 4238,
        key.length: 33,
        key.fully_annotated_decl: "<decl.function.method.instance><syntaxtype.keyword>func</syntaxtype.keyword> <decl.name>availabilityUnavailableMsg</decl.name>()</decl.function.method.instance>",
        key.attributes: [
          {
            key.kind: source.lang.swift.attribute.availability,
            key.platform: source.availability.platform.osx,
            key.is_unavailable: 1,
            key.message: "x"
          }
        ],
        key.is_unavailable: 1
      }
    ]
  },
  {
    key.kind: source.lang.swift.decl.typealias,
    key.name: "FooCFTypeRef",
    key.usr: "c:Foo.h@T@FooCFTypeRef",
<<<<<<< HEAD
    key.offset: 4274,
    key.length: 38,
    key.fully_annotated_decl: "<decl.typealias>typealias <decl.name>FooCFTypeRef</decl.name> = <ref.struct usr=\"s:Vs13OpaquePointer\">OpaquePointer</ref.struct></decl.typealias>"
=======
    key.offset: 4296,
    key.length: 39,
    key.fully_annotated_decl: "<decl.typealias><syntaxtype.keyword>typealias</syntaxtype.keyword> <decl.name>FooCFTypeRef</decl.name> = <ref.struct usr=\"s:Vs14COpaquePointer\">COpaquePointer</ref.struct></decl.typealias>"
>>>>>>> 502c10fe
  },
  {
    key.kind: source.lang.swift.decl.function.free,
    key.name: "FooCFTypeRelease(_:)",
    key.usr: "c:@F@FooCFTypeRelease",
    key.offset: 4313,
    key.length: 40,
    key.fully_annotated_decl: "<decl.function.free><syntaxtype.keyword>func</syntaxtype.keyword> <decl.name>FooCFTypeRelease</decl.name>(<decl.var.parameter><decl.var.parameter.name>_</decl.var.parameter.name>: <decl.var.parameter.type><ref.typealias usr=\"c:Foo.h@T@FooCFTypeRef\">FooCFTypeRef</ref.typealias></decl.var.parameter.type></decl.var.parameter>)</decl.function.free>",
    key.entities: [
      {
        key.kind: source.lang.swift.decl.var.local,
        key.keyword: "_",
        key.offset: 4340,
        key.length: 12
      }
    ]
  },
  {
    key.kind: source.lang.swift.decl.function.free,
    key.name: "fooSubFunc1(_:)",
    key.usr: "c:@F@fooSubFunc1",
    key.offset: 4354,
    key.length: 37,
    key.fully_annotated_decl: "<decl.function.free><syntaxtype.keyword>func</syntaxtype.keyword> <decl.name>fooSubFunc1</decl.name>(<decl.var.parameter><decl.var.parameter.name>a</decl.var.parameter.name>: <decl.var.parameter.type><ref.struct usr=\"s:Vs5Int32\">Int32</ref.struct></decl.var.parameter.type></decl.var.parameter>) -&gt; <decl.function.returntype><ref.struct usr=\"s:Vs5Int32\">Int32</ref.struct></decl.function.returntype></decl.function.free>",
    key.entities: [
      {
        key.kind: source.lang.swift.decl.var.local,
        key.keyword: "_",
        key.name: "a",
        key.offset: 4376,
        key.length: 5
      }
    ]
  },
  {
    key.kind: source.lang.swift.decl.struct,
    key.name: "FooSubEnum1",
    key.usr: "c:@E@FooSubEnum1",
    key.offset: 4392,
    key.length: 142,
    key.fully_annotated_decl: "<decl.struct><syntaxtype.keyword>struct</syntaxtype.keyword> <decl.name>FooSubEnum1</decl.name> : <ref.protocol usr=\"s:Ps16RawRepresentable\">RawRepresentable</ref.protocol>, <ref.protocol usr=\"s:Ps9Equatable\">Equatable</ref.protocol></decl.struct>",
    key.conforms: [
      {
        key.kind: source.lang.swift.ref.protocol,
        key.name: "RawRepresentable",
        key.usr: "s:Ps16RawRepresentable"
      },
      {
        key.kind: source.lang.swift.ref.protocol,
        key.name: "Equatable",
        key.usr: "s:Ps9Equatable"
      }
    ],
    key.entities: [
      {
        key.kind: source.lang.swift.decl.function.constructor,
        key.name: "init(_:)",
        key.usr: "s:FVSC11FooSubEnum1cFVs6UInt32S_",
        key.offset: 4447,
        key.length: 24,
        key.fully_annotated_decl: "<decl.function.constructor><syntaxtype.keyword>init</syntaxtype.keyword>(<decl.var.parameter><decl.var.parameter.argument_label>_</decl.var.parameter.argument_label> <decl.var.parameter.name>rawValue</decl.var.parameter.name>: <decl.var.parameter.type><ref.struct usr=\"s:Vs6UInt32\">UInt32</ref.struct></decl.var.parameter.type></decl.var.parameter>)</decl.function.constructor>",
        key.entities: [
          {
            key.kind: source.lang.swift.decl.var.local,
            key.keyword: "_",
            key.name: "rawValue",
            key.offset: 4464,
            key.length: 6
          }
        ]
      },
      {
        key.kind: source.lang.swift.decl.function.constructor,
        key.name: "init(rawValue:)",
        key.usr: "s:FVSC11FooSubEnum1cFT8rawValueVs6UInt32_S_",
        key.offset: 4476,
        key.length: 31,
        key.fully_annotated_decl: "<decl.function.constructor><syntaxtype.keyword>init</syntaxtype.keyword>(<decl.var.parameter><decl.var.parameter.argument_label>rawValue</decl.var.parameter.argument_label>: <decl.var.parameter.type><ref.struct usr=\"s:Vs6UInt32\">UInt32</ref.struct></decl.var.parameter.type></decl.var.parameter>)</decl.function.constructor>",
        key.conforms: [
          {
            key.kind: source.lang.swift.ref.function.constructor,
            key.name: "init(rawValue:)",
            key.usr: "s:FPs16RawRepresentablecFT8rawValuewx8RawValue_GSqx_"
          }
        ],
        key.entities: [
          {
            key.kind: source.lang.swift.decl.var.local,
            key.keyword: "rawValue",
            key.name: "rawValue",
            key.offset: 4500,
            key.length: 6
          }
        ]
      },
      {
        key.kind: source.lang.swift.decl.var.instance,
        key.name: "rawValue",
        key.usr: "s:vVSC11FooSubEnum18rawValueVs6UInt32",
        key.offset: 4512,
        key.length: 20,
        key.fully_annotated_decl: "<decl.var.instance><syntaxtype.keyword>var</syntaxtype.keyword> <decl.name>rawValue</decl.name>: <decl.var.type><ref.struct usr=\"s:Vs6UInt32\">UInt32</ref.struct></decl.var.type></decl.var.instance>",
        key.conforms: [
          {
            key.kind: source.lang.swift.ref.var.instance,
            key.name: "rawValue",
            key.usr: "s:vPs16RawRepresentable8rawValuewx8RawValue"
          }
        ]
      }
    ]
  },
  {
    key.kind: source.lang.swift.decl.var.global,
    key.name: "FooSubEnum1X",
    key.usr: "c:@E@FooSubEnum1@FooSubEnum1X",
    key.offset: 4535,
    key.length: 37,
    key.fully_annotated_decl: "<decl.var.global><syntaxtype.keyword>var</syntaxtype.keyword> <decl.name>FooSubEnum1X</decl.name>: <decl.var.type><ref.struct usr=\"c:@E@FooSubEnum1\">FooSubEnum1</ref.struct></decl.var.type> { <syntaxtype.keyword>get</syntaxtype.keyword> }</decl.var.global>"
  },
  {
    key.kind: source.lang.swift.decl.var.global,
    key.name: "FooSubEnum1Y",
    key.usr: "c:@E@FooSubEnum1@FooSubEnum1Y",
    key.offset: 4573,
    key.length: 37,
    key.fully_annotated_decl: "<decl.var.global><syntaxtype.keyword>var</syntaxtype.keyword> <decl.name>FooSubEnum1Y</decl.name>: <decl.var.type><ref.struct usr=\"c:@E@FooSubEnum1\">FooSubEnum1</ref.struct></decl.var.type> { <syntaxtype.keyword>get</syntaxtype.keyword> }</decl.var.global>"
  },
  {
    key.kind: source.lang.swift.decl.var.global,
    key.name: "FooSubUnnamedEnumeratorA1",
    key.usr: "c:FooSub.h@Ea@FooSubUnnamedEnumeratorA1",
    key.offset: 4611,
    key.length: 42,
    key.fully_annotated_decl: "<decl.var.global><syntaxtype.keyword>var</syntaxtype.keyword> <decl.name>FooSubUnnamedEnumeratorA1</decl.name>: <decl.var.type><ref.struct usr=\"s:Si\">Int</ref.struct></decl.var.type> { <syntaxtype.keyword>get</syntaxtype.keyword> }</decl.var.global>"
  }
]<|MERGE_RESOLUTION|>--- conflicted
+++ resolved
@@ -3261,11 +3261,7 @@
         key.usr: "c:@E@FooComparisonResult@FooOrderedAscending",
         key.offset: 653,
         key.length: 21,
-<<<<<<< HEAD
-        key.fully_annotated_decl: "<decl.enumelement>case <decl.name>orderedAscending</decl.name></decl.enumelement>"
-=======
-        key.fully_annotated_decl: "<decl.enumelement><syntaxtype.keyword>case</syntaxtype.keyword> <decl.name>OrderedAscending</decl.name></decl.enumelement>"
->>>>>>> 502c10fe
+        key.fully_annotated_decl: "<decl.enumelement><syntaxtype.keyword>case</syntaxtype.keyword> <decl.name>orderedAscending</decl.name></decl.enumelement>"
       },
       {
         key.kind: source.lang.swift.decl.enumelement,
@@ -3273,11 +3269,7 @@
         key.usr: "c:@E@FooComparisonResult@FooOrderedSame",
         key.offset: 679,
         key.length: 16,
-<<<<<<< HEAD
-        key.fully_annotated_decl: "<decl.enumelement>case <decl.name>orderedSame</decl.name></decl.enumelement>"
-=======
-        key.fully_annotated_decl: "<decl.enumelement><syntaxtype.keyword>case</syntaxtype.keyword> <decl.name>OrderedSame</decl.name></decl.enumelement>"
->>>>>>> 502c10fe
+        key.fully_annotated_decl: "<decl.enumelement><syntaxtype.keyword>case</syntaxtype.keyword> <decl.name>orderedSame</decl.name></decl.enumelement>"
       },
       {
         key.kind: source.lang.swift.decl.enumelement,
@@ -3285,11 +3277,7 @@
         key.usr: "c:@E@FooComparisonResult@FooOrderedDescending",
         key.offset: 700,
         key.length: 22,
-<<<<<<< HEAD
-        key.fully_annotated_decl: "<decl.enumelement>case <decl.name>orderedDescending</decl.name></decl.enumelement>"
-=======
-        key.fully_annotated_decl: "<decl.enumelement><syntaxtype.keyword>case</syntaxtype.keyword> <decl.name>OrderedDescending</decl.name></decl.enumelement>"
->>>>>>> 502c10fe
+        key.fully_annotated_decl: "<decl.enumelement><syntaxtype.keyword>case</syntaxtype.keyword> <decl.name>orderedDescending</decl.name></decl.enumelement>"
       }
     ]
   },
@@ -3299,13 +3287,8 @@
     key.usr: "c:@E@FooRuncingOptions",
     key.doc.full_as_xml: "<Enum line=\"1\" column=\"1\"><Name>FooRuncingOptions</Name><USR>c:@E@FooRuncingOptions</USR><Declaration>struct FooRuncingOptions : OptionSet</Declaration><Abstract><Para> Aaa.  FooRuncingOptions.  Bbb.</Para></Abstract></Enum>",
     key.offset: 725,
-<<<<<<< HEAD
     key.length: 182,
-    key.fully_annotated_decl: "<decl.struct>struct <decl.name>FooRuncingOptions</decl.name> : <ref.protocol usr=\"s:Ps9OptionSet\">OptionSet</ref.protocol></decl.struct>",
-=======
-    key.length: 186,
-    key.fully_annotated_decl: "<decl.struct><syntaxtype.keyword>struct</syntaxtype.keyword> <decl.name>FooRuncingOptions</decl.name> : <ref.protocol usr=\"s:Ps13OptionSetType\">OptionSetType</ref.protocol></decl.struct>",
->>>>>>> 502c10fe
+    key.fully_annotated_decl: "<decl.struct><syntaxtype.keyword>struct</syntaxtype.keyword> <decl.name>FooRuncingOptions</decl.name> : <ref.protocol usr=\"s:Ps9OptionSet\">OptionSet</ref.protocol></decl.struct>",
     key.conforms: [
       {
         key.kind: source.lang.swift.ref.protocol,
@@ -3349,11 +3332,7 @@
         key.usr: "c:@E@FooRuncingOptions@FooRuncingEnableMince",
         key.offset: 801,
         key.length: 49,
-<<<<<<< HEAD
-        key.fully_annotated_decl: "<decl.var.static>static var <decl.name>enableMince</decl.name>: <ref.struct usr=\"c:@E@FooRuncingOptions\">FooRuncingOptions</ref.struct> { get }</decl.var.static>"
-=======
-        key.fully_annotated_decl: "<decl.var.static><syntaxtype.keyword>static</syntaxtype.keyword> <syntaxtype.keyword>var</syntaxtype.keyword> <decl.name>EnableMince</decl.name>: <decl.var.type><ref.struct usr=\"c:@E@FooRuncingOptions\">FooRuncingOptions</ref.struct></decl.var.type> { <syntaxtype.keyword>get</syntaxtype.keyword> }</decl.var.static>"
->>>>>>> 502c10fe
+        key.fully_annotated_decl: "<decl.var.static><syntaxtype.keyword>static</syntaxtype.keyword> <syntaxtype.keyword>var</syntaxtype.keyword> <decl.name>enableMince</decl.name>: <decl.var.type><ref.struct usr=\"c:@E@FooRuncingOptions\">FooRuncingOptions</ref.struct></decl.var.type> { <syntaxtype.keyword>get</syntaxtype.keyword> }</decl.var.static>"
       },
       {
         key.kind: source.lang.swift.decl.var.static,
@@ -3361,11 +3340,7 @@
         key.usr: "c:@E@FooRuncingOptions@FooRuncingEnableQuince",
         key.offset: 855,
         key.length: 50,
-<<<<<<< HEAD
-        key.fully_annotated_decl: "<decl.var.static>static var <decl.name>enableQuince</decl.name>: <ref.struct usr=\"c:@E@FooRuncingOptions\">FooRuncingOptions</ref.struct> { get }</decl.var.static>"
-=======
-        key.fully_annotated_decl: "<decl.var.static><syntaxtype.keyword>static</syntaxtype.keyword> <syntaxtype.keyword>var</syntaxtype.keyword> <decl.name>EnableQuince</decl.name>: <decl.var.type><ref.struct usr=\"c:@E@FooRuncingOptions\">FooRuncingOptions</ref.struct></decl.var.type> { <syntaxtype.keyword>get</syntaxtype.keyword> }</decl.var.static>"
->>>>>>> 502c10fe
+        key.fully_annotated_decl: "<decl.var.static><syntaxtype.keyword>static</syntaxtype.keyword> <syntaxtype.keyword>var</syntaxtype.keyword> <decl.name>enableQuince</decl.name>: <decl.var.type><ref.struct usr=\"c:@E@FooRuncingOptions\">FooRuncingOptions</ref.struct></decl.var.type> { <syntaxtype.keyword>get</syntaxtype.keyword> }</decl.var.static>"
       }
     ]
   },
@@ -4319,15 +4294,9 @@
     key.kind: source.lang.swift.decl.class,
     key.name: "FooUnavailableMembers",
     key.usr: "c:objc(cs)FooUnavailableMembers",
-<<<<<<< HEAD
     key.offset: 3790,
     key.length: 483,
-    key.fully_annotated_decl: "<decl.class>class <decl.name>FooUnavailableMembers</decl.name> : <ref.class usr=\"c:objc(cs)FooClassBase\">FooClassBase</ref.class></decl.class>",
-=======
-    key.offset: 3794,
-    key.length: 501,
     key.fully_annotated_decl: "<decl.class><syntaxtype.keyword>class</syntaxtype.keyword> <decl.name>FooUnavailableMembers</decl.name> : <ref.class usr=\"c:objc(cs)FooClassBase\">FooClassBase</ref.class></decl.class>",
->>>>>>> 502c10fe
     key.inherits: [
       {
         key.kind: source.lang.swift.ref.class,
@@ -4357,15 +4326,9 @@
         key.kind: source.lang.swift.decl.function.method.class,
         key.name: "withInt(_:)",
         key.usr: "c:objc(cs)FooUnavailableMembers(cm)unavailableMembersWithInt:",
-<<<<<<< HEAD
         key.offset: 3875,
         key.length: 39,
-        key.fully_annotated_decl: "<decl.function.method.class>class func <decl.name>withInt</decl.name>(<decl.var.parameter><decl.var.parameter.name.local>i</decl.var.parameter.name.local>: <decl.var.parameter.type><ref.struct usr=\"s:Vs5Int32\">Int32</ref.struct></decl.var.parameter.type></decl.var.parameter>) -&gt; <decl.function.returntype>Self!</decl.function.returntype></decl.function.method.class>",
-=======
-        key.offset: 3879,
-        key.length: 57,
-        key.fully_annotated_decl: "<decl.function.method.class><syntaxtype.keyword>class</syntaxtype.keyword> <syntaxtype.keyword>func</syntaxtype.keyword> <decl.name>unavailableMembersWithInt</decl.name>(<decl.var.parameter><decl.var.parameter.name>i</decl.var.parameter.name>: <decl.var.parameter.type><ref.struct usr=\"s:Vs5Int32\">Int32</ref.struct></decl.var.parameter.type></decl.var.parameter>) -&gt; <decl.function.returntype>Self!</decl.function.returntype></decl.function.method.class>",
->>>>>>> 502c10fe
+        key.fully_annotated_decl: "<decl.function.method.class><syntaxtype.keyword>class</syntaxtype.keyword> <syntaxtype.keyword>func</syntaxtype.keyword> <decl.name>withInt</decl.name>(<decl.var.parameter><decl.var.parameter.name>i</decl.var.parameter.name>: <decl.var.parameter.type><ref.struct usr=\"s:Vs5Int32\">Int32</ref.struct></decl.var.parameter.type></decl.var.parameter>) -&gt; <decl.function.returntype>Self!</decl.function.returntype></decl.function.method.class>",
         key.entities: [
           {
             key.kind: source.lang.swift.decl.var.local,
@@ -4572,15 +4535,9 @@
     key.kind: source.lang.swift.decl.typealias,
     key.name: "FooCFTypeRef",
     key.usr: "c:Foo.h@T@FooCFTypeRef",
-<<<<<<< HEAD
     key.offset: 4274,
     key.length: 38,
-    key.fully_annotated_decl: "<decl.typealias>typealias <decl.name>FooCFTypeRef</decl.name> = <ref.struct usr=\"s:Vs13OpaquePointer\">OpaquePointer</ref.struct></decl.typealias>"
-=======
-    key.offset: 4296,
-    key.length: 39,
-    key.fully_annotated_decl: "<decl.typealias><syntaxtype.keyword>typealias</syntaxtype.keyword> <decl.name>FooCFTypeRef</decl.name> = <ref.struct usr=\"s:Vs14COpaquePointer\">COpaquePointer</ref.struct></decl.typealias>"
->>>>>>> 502c10fe
+    key.fully_annotated_decl: "<decl.typealias><syntaxtype.keyword>typealias</syntaxtype.keyword> <decl.name>FooCFTypeRef</decl.name> = <ref.struct usr=\"s:Vs13OpaquePointer\">OpaquePointer</ref.struct></decl.typealias>"
   },
   {
     key.kind: source.lang.swift.decl.function.free,
