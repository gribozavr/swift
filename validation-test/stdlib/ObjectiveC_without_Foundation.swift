--- conflicted
+++ resolved
@@ -24,13 +24,8 @@
 
 import ObjectiveC
 
-<<<<<<< HEAD
-func expectIsHashable<T : Hashable>(inout value: T) {}
-func expectIsCVarArg<T : CVarArg>(inout value: T) {}
-=======
 func expectIsHashable<T : Hashable>(value: inout T) {}
-func expectIsCVarArgType<T : CVarArgType>(value: inout T) {}
->>>>>>> f7b90b86
+func expectIsCVarArg<T : CVarArg>(value: inout T) {}
 
 var anNSObject = NSObject()
 expectIsHashable(&anNSObject)
